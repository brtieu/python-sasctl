Unreleased
----------
**Bugfixes**
 - SSL warnings no longer repeatedly raised when `verify_ssl=False` but `CAS_CLIENT_SSL_CA_LIST` is specified.
 
**Improvements**
 - All `delete_*()` service methods return `None` instead of empty string.
<<<<<<< HEAD
 - `PagedList` handles situations where the server over-estimates the number of items available for paging.
 - Added `ml_pipeline_automation` service for automated building of machine learning pipelines.
 - Added a new `build_pipeline` task for creating automated pipelines.
 - Added an `upload_file` method to the `cas_management` service,
 - Added a `to_swat` method to `Session` for easily moving between sasctl and SWAT.
 - Added metrics module
 - train, test, valid inputs to register_model
 - overwrite register_model files
 - metrics included by default

=======
 
>>>>>>> 2508b40b
v1.5.7 (2021-05-04)
-------------------
**Bugfixes**
 - Fixed an import issue that could cause an error while using the `pzmm` submodule.

v1.5.6 (2021-04-30)
-------------------
**Improvements**
 - `PagedList` handles situations where the server over-estimates the number of items available for paging.
 - The version of SAS Viya on the server can now be determined using `sasctl.platform_version()`.
 
**Bugfixes**
 - Reworked the `model_repository.get_repository()` to prevent HTTP 403 errors that could occur with some Viya environments.
 
v1.5.5 (2021-03-26)
-------------------
**Bugfixes***
 - Fixed an issue with JSON parsing that caused the `publish_model` task to fail with Viya 4.0.
 
v1.5.4 (2020-10-29)
------------------
**Improvements**
 - Added the `as_swat` method to the `Session` object, allowing connection to CAS through SWAT without an additional authentication step.
 
**Changes**
 - Integrated PZMM into `Session` calls and removed redundant function calls in PZMM.
 - ROC and Lift statistic JSON files created by PZMM are now generated through CAS actionset calls.
 - Updated the PZMM example notebook, `FleetMaintenance.ipynb`, to include integration of PZMM with sasctl functions.
 
**Bugfixes**
 - Reworked the `model_repository.get_repository()` to prevent HTTP 403 errors that could occur with some Viya environments.
 
v1.5.3 (2020-06-25)
------------------
**Bugfixes**
 - Added PZMM fitstat JSON file to manifest.
 
v1.5.2 (2020-06-22)
-------------------
**Improvements**
  - PZMM module moved from a stand-alone [repository](https://github.com/sassoftware/open-model-manager-resources/tree/master/addons/picklezip-mm) to a sasctl submodule.
  - Introduced deprecation warnings for Python 2 users.
 
v1.5.1 (2020-4-9)
----------------
**Bugfixes**
 - Fixed PyMAS utilities to correctly work functions not bound to pickled objects.
 - Model target variables should no longer appear as an input variable when registering ASTORE models. 
 
v1.5 (2020-2-23)
----------------
**Improvements**
 - Registered Python models will now include both `predict` and `predict_proba` methods. 
 - Added a new Relationships service for managing links between objects.
 - Added a new Reports service for retrieving SAS Visual Analytics reports.
 - Added a new Report_Images service for rendering content from reports. 
 - Additional metadata fields are set when registering an ASTORE model.
 - Collections of items should now return an instance of `PagedList` for lazy loading of results.
 - Module steps can now be called using `module.step(df)` where `df` is the row of a DataFrame or Numpy array.
 - `register_model` sets additional project properties when registering an ASTORE model.

**Changes**
 - Replaced the `raw` parameter of the `request` methods with a `format` parameter, allowing more control over the
   returned value.
 - The `get_file_content` method of the Files service now returns the actual content instead of the file metadata.
 - JSON output when using `sasctl` from the command line is now formatted correctly.
 
**Bugfixes**
 - `model_publish.delete_destination` now works correctly.
 
v1.4.6 (2020-1-24)
------------------
**Bugfixes**
 - Fixed an issue where the `REQUESTS_CA_BUNDLE` environment variable was taking precedence over the `verify_ssl` parameter.

v1.4.5 (2019-12-5)
------------------
**Changes**
 - Saving of package information can now be disabled using the `record_packages` parameter of `register_model`.

**Bugfixes**
 - Added support for uint data types to the `register_model` task.
 - Fixed an issue where long package names caused `register_model` to fail.
 - `Session` creation now works with older versions of urllib3.

v1.4.4 (2019-10-31)
-------------------
**Bugfixes**
 - Match performance definitions based on project instead of model.

v1.4.3 (2019-10-28)
-------------------
**Bugfixes**
 - Model versioning now works correctly for Python models
 - Fixed an issue where `None` values in Python caused issues with MAS models.

v1.4.2 (2019-10-23)
-------------------
**Bugfixes**
 - Fixed project properties when registering a model from ASTORE. 
 - Fixed model metadata when registering a datastep model.
 
v1.4.1 (2019-10-17)
-------------------
**Bugfixes**
 - Fixed an issue where string inputs to Python models were incorrectly handled by DS2.

v1.4 (2019-10-15)
-----------------
**Changes**
 - `PyMAS.score_code` now supports a `dest='Python'` option to retrieve the generated Python wrapper code.
 - `register_model` task includes a `python_wrapper.py` file when registering a Python model. 
 - Improved error message when user lacks required permissions to register a model. 
 
**Bugfixes**
 - Fixed an issue with CAS/EP score code that caused problems with model performance metrics.
 

v1.3 (2019-10-10)
----------------- 
**Improvements**
 - Added `update_performance` task for easily uploading performance information for a model. 
 - New (experimental) pyml2sas sub-package provides utilities for generating SAS code from Python gradient boosting models. 
 - New (experimental) methods for managing workflows added to `model_management` service.
 
**Changes**
 - `register_model` task automatically captures installed Python packages.
 - All `list_xxx` methods return all matching items unless a `limit` parameter is specified.
 - Improved API documentation.
 - Updated `full_lifecycle` example with performance monitoring.

v1.2.5 (2019-10-10)
-------------------
**Changes**
 - Registering an ASTORE model now creates an empty ASTORE file in Model Manager to be consistent with Model Studio behavior. 
 
**Bugfixes**
 - `microanalytic_score.define_steps` now works with steps having no input parameters.
 - Fixed an issue where score code generated from an ASTORE model lacked output variables.

v1.2.4 (2019-9-20)
------------------
**Bugfixes**
 - `model_repository.get_model_contents` no longer raises an HTTP 406 error.
 
v1.2.3 (2019-8-23)
------------------
**Changes**
 - `put` request will take an `item` parameter that's used to automatically populate headers for updates.  

**Bugfixes**
 - Convert NaN values to null (None) when calling `microanalytic_score.execute_module_step`.


v1.2.2 (2019-8-21)
------------------
**Bugfixes**
 - `register_model` task should now correctly identify columns when registering a Sci-kit pipeline.
 

v1.2.1 (2019-8-20)
------------------
**Improvements**
 - Added the ability for `register_model` to correctly handle CAS tables containing data step
 score code.
 

v1.2.0 (2019-8-16)
------------------
**Improvements**
- Added `create_model_version` and `list_model_versions` to `model_repository`
- Added an explicit `ValueError` when attempting to register an ASTORE that can't be downloaded.
- Added `start` and `limit` pagination parameters to all default `list_*` service methods.
- Added `create_destination`, `create_cas_destination` and `create_mas_destination` methods for `model_publish` service.

**Changes**
- `Session.add_stderr_logger` default logging level changed to `DEBUG`.

**Bugfixes**
- Fixed an issue where `model_repository` did not find models, projects, or repositories by name once pagination limits were reached. 


v1.1.4 (2019-8-16)
------------------
**Bugfixes**
 - The `register_model` task now generates dmcas_epscorecode.sas files for ASTORE models.
  

v1.1.3 (2019-8-14)
------------------
**Bugfixes**
 - Fixed problem causing `register_model` task to include output variables in the input variables list.
 
 
v1.1.2 (2019-8-12)
------------------
**Improvements**
 - CAS model table automatically reloaded on `publish_model` task.
 
**Bugfixes**
 - Fixed DS2 score code for CAS that was generated when registering a Python model.
 - `PyMAS.score_code(dest='ESP')` corrected to `dest='EP'`
 - Fixed an issue where long user-defined properties prevented model registration.
 
 
v1.1.1 (2019-8-6)
-----------------
**Bugfixes**
- Fixed an issue where usernames were not parsed correctly from .authinfo files, resulting in failed logins. 


v1.1.0 (2019-8-5)
-----------------
 **Improvements**
- Added `update_module` and `delete_module` methods to MAS service.

**Changed**
- Added `replace` parameter to `sasctl.tasks.publish_model` 
- `Session` hostname's can now be specified in HTTP format: 'http://example.com'.

**Bugfixes**
- Renamed `microanalytic_store` service to `microanalytic_score` 


v1.0.1 (2019-07-31)
-------------------
**Changed**
 - Exceptions moved from `sasctl.core` to `sasctl.exceptions`
 - `SWATCASActionError` raised if ASTORE cannot be saved during model registration.
 - Improved handling of MAS calls made via `define_steps()` 


v1.0.0 (2019-07-24)
-------------------
 **Changed**
 - services are now classes instead of modules.
   Imports of services in the format `import sasctl.services.model_management as mm` must be
   changed to `from sasctl.services import model_management as mm`.
 - `host` and `user` parameters of `Session` renamed to `hostname` and `username` to align with SWAT.
 - Only `InsecureRequestWarning` is suppred instead of all `HTTPWarning`
 
 **Improvements**
 - Added `copy_analytic_store` method to `model_repository` service
 - `AuthenticationError` returned instead of `HTTPError` if session authentication fails.


v0.9.7 (2019-07-18)
-------------------
**Improvements**
 - public_model task also defines methods mapped to MAS module steps when publishing to MAS.
 - SSL verification can be disable with `SSLREQCERT` environment variable.
 - CAs to use for validating SSL certificates can also be specified through the `SSLCALISTLOC` environment variable.
 - Added `execute_performance_task`

**Changes**
 - Updated method signature for `create_performance_definition` in Model Manager.

**Bugfixes**
 - register_model task no longer adds `rc` and `msg` variables from MAS to the project variables.


v0.9.6 (2019-07-15)
-------------------
Initial public release.<|MERGE_RESOLUTION|>--- conflicted
+++ resolved
@@ -5,7 +5,6 @@
  
 **Improvements**
  - All `delete_*()` service methods return `None` instead of empty string.
-<<<<<<< HEAD
  - `PagedList` handles situations where the server over-estimates the number of items available for paging.
  - Added `ml_pipeline_automation` service for automated building of machine learning pipelines.
  - Added a new `build_pipeline` task for creating automated pipelines.
@@ -16,9 +15,16 @@
  - overwrite register_model files
  - metrics included by default
 
-=======
- 
->>>>>>> 2508b40b
+v1.5.7 (2021-05-04)
+-------------------
+**Bugfixes**
+ - Fixed an import issue that could cause an error while using the `pzmm` submodule.
+**Bugfixes**
+ - SSL warnings no longer repeatedly raised when `verify_ssl=False` but `CAS_CLIENT_SSL_CA_LIST` is specified.
+ 
+**Improvements**
+ - All `delete_*()` service methods return `None` instead of empty string.
+ 
 v1.5.7 (2021-05-04)
 -------------------
 **Bugfixes**
