Unreleased
----------
 -
 
v1.5.8 (2021-05-18)
-------------------
**Bugfixes**
 - SSL warnings no longer repeatedly raised when `verify_ssl=False` but `CAS_CLIENT_SSL_CA_LIST` is specified.
 - `model_repository.delete_model_contents()` no longer fails when only one file is found.
 
**Improvements**
 - All `delete_*()` service methods return `None` instead of empty string.
<<<<<<< HEAD
 - `PagedList` handles situations where the server over-estimates the number of items available for paging.
 - Added `ml_pipeline_automation` service for automated building of machine learning pipelines.
 - Added a new `build_pipeline` task for creating automated pipelines.
 - Added an `upload_file` method to the `cas_management` service,
 - Added a `to_swat` method to `Session` for easily moving between sasctl and SWAT.
 - Added metrics module
 - train, test, valid inputs to register_model
 - overwrite register_model files
 - metrics included by default

=======
 - All `get_*()` service methods issue a warning if multiple items are found when retrieving by name.
 
>>>>>>> ff83a94f
v1.5.7 (2021-05-04)
-------------------
**Bugfixes**
 - Fixed an import issue that could cause an error while using the `pzmm` submodule.

v1.5.6 (2021-04-30)
-------------------
**Improvements**
 - `PagedList` handles situations where the server over-estimates the number of items available for paging.
 - The version of SAS Viya on the server can now be determined using `sasctl.platform_version()`.
 
**Bugfixes**
 - Reworked the `model_repository.get_repository()` to prevent HTTP 403 errors that could occur with some Viya environments.
 
v1.5.5 (2021-03-26)
-------------------
**Bugfixes***
 - Fixed an issue with JSON parsing that caused the `publish_model` task to fail with Viya 4.0.
 
v1.5.4 (2020-10-29)
------------------
**Improvements**
 - Added the `as_swat` method to the `Session` object, allowing connection to CAS through SWAT without an additional authentication step.
 
**Changes**
 - Integrated PZMM into `Session` calls and removed redundant function calls in PZMM.
 - ROC and Lift statistic JSON files created by PZMM are now generated through CAS actionset calls.
 - Updated the PZMM example notebook, `FleetMaintenance.ipynb`, to include integration of PZMM with sasctl functions.
 
**Bugfixes**
 - Reworked the `model_repository.get_repository()` to prevent HTTP 403 errors that could occur with some Viya environments.
 
v1.5.3 (2020-06-25)
------------------
**Bugfixes**
 - Added PZMM fitstat JSON file to manifest.
 
v1.5.2 (2020-06-22)
-------------------
**Improvements**
  - PZMM module moved from a stand-alone [repository](https://github.com/sassoftware/open-model-manager-resources/tree/master/addons/picklezip-mm) to a sasctl submodule.
  - Introduced deprecation warnings for Python 2 users.
 
v1.5.1 (2020-4-9)
----------------
**Bugfixes**
 - Fixed PyMAS utilities to correctly work functions not bound to pickled objects.
 - Model target variables should no longer appear as an input variable when registering ASTORE models. 
 
v1.5 (2020-2-23)
----------------
**Improvements**
 - Registered Python models will now include both `predict` and `predict_proba` methods. 
 - Added a new Relationships service for managing links between objects.
 - Added a new Reports service for retrieving SAS Visual Analytics reports.
 - Added a new Report_Images service for rendering content from reports. 
 - Additional metadata fields are set when registering an ASTORE model.
 - Collections of items should now return an instance of `PagedList` for lazy loading of results.
 - Module steps can now be called using `module.step(df)` where `df` is the row of a DataFrame or Numpy array.
 - `register_model` sets additional project properties when registering an ASTORE model.

**Changes**
 - Replaced the `raw` parameter of the `request` methods with a `format` parameter, allowing more control over the
   returned value.
 - The `get_file_content` method of the Files service now returns the actual content instead of the file metadata.
 - JSON output when using `sasctl` from the command line is now formatted correctly.
 
**Bugfixes**
 - `model_publish.delete_destination` now works correctly.
 
v1.4.6 (2020-1-24)
------------------
**Bugfixes**
 - Fixed an issue where the `REQUESTS_CA_BUNDLE` environment variable was taking precedence over the `verify_ssl` parameter.

v1.4.5 (2019-12-5)
------------------
**Changes**
 - Saving of package information can now be disabled using the `record_packages` parameter of `register_model`.

**Bugfixes**
 - Added support for uint data types to the `register_model` task.
 - Fixed an issue where long package names caused `register_model` to fail.
 - `Session` creation now works with older versions of urllib3.

v1.4.4 (2019-10-31)
-------------------
**Bugfixes**
 - Match performance definitions based on project instead of model.

v1.4.3 (2019-10-28)
-------------------
**Bugfixes**
 - Model versioning now works correctly for Python models
 - Fixed an issue where `None` values in Python caused issues with MAS models.

v1.4.2 (2019-10-23)
-------------------
**Bugfixes**
 - Fixed project properties when registering a model from ASTORE. 
 - Fixed model metadata when registering a datastep model.
 
v1.4.1 (2019-10-17)
-------------------
**Bugfixes**
 - Fixed an issue where string inputs to Python models were incorrectly handled by DS2.

v1.4 (2019-10-15)
-----------------
**Changes**
 - `PyMAS.score_code` now supports a `dest='Python'` option to retrieve the generated Python wrapper code.
 - `register_model` task includes a `python_wrapper.py` file when registering a Python model. 
 - Improved error message when user lacks required permissions to register a model. 
 
**Bugfixes**
 - Fixed an issue with CAS/EP score code that caused problems with model performance metrics.
 

v1.3 (2019-10-10)
----------------- 
**Improvements**
 - Added `update_performance` task for easily uploading performance information for a model. 
 - New (experimental) pyml2sas sub-package provides utilities for generating SAS code from Python gradient boosting models. 
 - New (experimental) methods for managing workflows added to `model_management` service.
 
**Changes**
 - `register_model` task automatically captures installed Python packages.
 - All `list_xxx` methods return all matching items unless a `limit` parameter is specified.
 - Improved API documentation.
 - Updated `full_lifecycle` example with performance monitoring.

v1.2.5 (2019-10-10)
-------------------
**Changes**
 - Registering an ASTORE model now creates an empty ASTORE file in Model Manager to be consistent with Model Studio behavior. 
 
**Bugfixes**
 - `microanalytic_score.define_steps` now works with steps having no input parameters.
 - Fixed an issue where score code generated from an ASTORE model lacked output variables.

v1.2.4 (2019-9-20)
------------------
**Bugfixes**
 - `model_repository.get_model_contents` no longer raises an HTTP 406 error.
 
v1.2.3 (2019-8-23)
------------------
**Changes**
 - `put` request will take an `item` parameter that's used to automatically populate headers for updates.  

**Bugfixes**
 - Convert NaN values to null (None) when calling `microanalytic_score.execute_module_step`.


v1.2.2 (2019-8-21)
------------------
**Bugfixes**
 - `register_model` task should now correctly identify columns when registering a Sci-kit pipeline.
 

v1.2.1 (2019-8-20)
------------------
**Improvements**
 - Added the ability for `register_model` to correctly handle CAS tables containing data step
 score code.
 

v1.2.0 (2019-8-16)
------------------
**Improvements**
- Added `create_model_version` and `list_model_versions` to `model_repository`
- Added an explicit `ValueError` when attempting to register an ASTORE that can't be downloaded.
- Added `start` and `limit` pagination parameters to all default `list_*` service methods.
- Added `create_destination`, `create_cas_destination` and `create_mas_destination` methods for `model_publish` service.

**Changes**
- `Session.add_stderr_logger` default logging level changed to `DEBUG`.

**Bugfixes**
- Fixed an issue where `model_repository` did not find models, projects, or repositories by name once pagination limits were reached. 


v1.1.4 (2019-8-16)
------------------
**Bugfixes**
 - The `register_model` task now generates dmcas_epscorecode.sas files for ASTORE models.
  

v1.1.3 (2019-8-14)
------------------
**Bugfixes**
 - Fixed problem causing `register_model` task to include output variables in the input variables list.
 
 
v1.1.2 (2019-8-12)
------------------
**Improvements**
 - CAS model table automatically reloaded on `publish_model` task.
 
**Bugfixes**
 - Fixed DS2 score code for CAS that was generated when registering a Python model.
 - `PyMAS.score_code(dest='ESP')` corrected to `dest='EP'`
 - Fixed an issue where long user-defined properties prevented model registration.
 
 
v1.1.1 (2019-8-6)
-----------------
**Bugfixes**
- Fixed an issue where usernames were not parsed correctly from .authinfo files, resulting in failed logins. 


v1.1.0 (2019-8-5)
-----------------
 **Improvements**
- Added `update_module` and `delete_module` methods to MAS service.

**Changed**
- Added `replace` parameter to `sasctl.tasks.publish_model` 
- `Session` hostname's can now be specified in HTTP format: 'http://example.com'.

**Bugfixes**
- Renamed `microanalytic_store` service to `microanalytic_score` 


v1.0.1 (2019-07-31)
-------------------
**Changed**
 - Exceptions moved from `sasctl.core` to `sasctl.exceptions`
 - `SWATCASActionError` raised if ASTORE cannot be saved during model registration.
 - Improved handling of MAS calls made via `define_steps()` 


v1.0.0 (2019-07-24)
-------------------
 **Changed**
 - services are now classes instead of modules.
   Imports of services in the format `import sasctl.services.model_management as mm` must be
   changed to `from sasctl.services import model_management as mm`.
 - `host` and `user` parameters of `Session` renamed to `hostname` and `username` to align with SWAT.
 - Only `InsecureRequestWarning` is suppred instead of all `HTTPWarning`
 
 **Improvements**
 - Added `copy_analytic_store` method to `model_repository` service
 - `AuthenticationError` returned instead of `HTTPError` if session authentication fails.


v0.9.7 (2019-07-18)
-------------------
**Improvements**
 - public_model task also defines methods mapped to MAS module steps when publishing to MAS.
 - SSL verification can be disable with `SSLREQCERT` environment variable.
 - CAs to use for validating SSL certificates can also be specified through the `SSLCALISTLOC` environment variable.
 - Added `execute_performance_task`

**Changes**
 - Updated method signature for `create_performance_definition` in Model Manager.

**Bugfixes**
 - register_model task no longer adds `rc` and `msg` variables from MAS to the project variables.


v0.9.6 (2019-07-15)
-------------------
Initial public release.<|MERGE_RESOLUTION|>--- conflicted
+++ resolved
@@ -1,17 +1,6 @@
 Unreleased
 ----------
- -
- 
-v1.5.8 (2021-05-18)
--------------------
-**Bugfixes**
- - SSL warnings no longer repeatedly raised when `verify_ssl=False` but `CAS_CLIENT_SSL_CA_LIST` is specified.
- - `model_repository.delete_model_contents()` no longer fails when only one file is found.
- 
-**Improvements**
- - All `delete_*()` service methods return `None` instead of empty string.
-<<<<<<< HEAD
- - `PagedList` handles situations where the server over-estimates the number of items available for paging.
+**Improvements**
  - Added `ml_pipeline_automation` service for automated building of machine learning pipelines.
  - Added a new `build_pipeline` task for creating automated pipelines.
  - Added an `upload_file` method to the `cas_management` service,
@@ -20,11 +9,17 @@
  - train, test, valid inputs to register_model
  - overwrite register_model files
  - metrics included by default
-
-=======
+ 
+v1.5.8 (2021-05-18)
+-------------------
+**Bugfixes**
+ - SSL warnings no longer repeatedly raised when `verify_ssl=False` but `CAS_CLIENT_SSL_CA_LIST` is specified.
+ - `model_repository.delete_model_contents()` no longer fails when only one file is found.
+ 
+**Improvements**
+ - All `delete_*()` service methods return `None` instead of empty string.
  - All `get_*()` service methods issue a warning if multiple items are found when retrieving by name.
  
->>>>>>> ff83a94f
 v1.5.7 (2021-05-04)
 -------------------
 **Bugfixes**
