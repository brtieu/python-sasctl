{
  "http_interactions": [
    {
<<<<<<< HEAD
      "recorded_at": "2020-01-20T19:45:58",
=======
      "recorded_at": "2020-02-24T02:52:32",
      "request": {
        "body": {
          "encoding": "utf-8",
          "string": "grant_type=password&username=USERNAME&password=*****"
        },
        "headers": {
          "Accept": [
            "application/json"
          ],
          "Accept-Encoding": [
            "gzip, deflate"
          ],
          "Authorization": [
            "Basic [redacted]"
          ],
          "Connection": [
            "keep-alive"
          ],
          "Content-Length": [
            "54"
          ],
          "Content-Type": [
            "application/x-www-form-urlencoded"
          ],
          "User-Agent": [
            "python-requests/2.22.0"
          ]
        },
        "method": "POST",
        "uri": "https://hostname.com/SASLogon/oauth/token"
      },
      "response": {
        "body": {
          "encoding": "UTF-8",
          "string": "{\"access_token\":\"[redacted]\",\"token_type\":\"bearer\",\"expires_in\":35999,\"scope\":\"DataBuilders ApplicationAdministrators qasDataAdmin qasFQAAnalyst SASScoreUsers qasAPAAnalyst qasInfoConsumer clients.read clients.secret uaa.resource openid uaa.admin clients.admin EsriUsers scim.read SASAdministrators qasPQAAnalyst clients.write scim.write qasAppAdmin CASHostAccountRequired\",\"jti\":\"840cd1d5cef34e32b1adbef4f6cc515b\"}"
        },
        "headers": {
          "Cache-Control": [
            "no-cache, no-store, max-age=0, must-revalidate",
            "no-store"
          ],
          "Connection": [
            "Keep-Alive"
          ],
          "Content-Type": [
            "application/json;charset=UTF-8"
          ],
          "Date": [
            "Mon, 24 Feb 2020 02:52:35 GMT"
          ],
          "Expires": [
            "0"
          ],
          "Keep-Alive": [
            "timeout=5, max=100"
          ],
          "Pragma": [
            "no-cache",
            "no-cache"
          ],
          "Strict-Transport-Security": [
            "max-age=31536000 ; includeSubDomains"
          ],
          "Transfer-Encoding": [
            "chunked"
          ],
          "Vary": [
            "User-Agent"
          ],
          "X-Content-Type-Options": [
            "nosniff"
          ],
          "X-Frame-Options": [
            "DENY"
          ],
          "X-XSS-Protection": [
            "1; mode=block"
          ]
        },
        "status": {
          "code": 200,
          "message": ""
        },
        "url": "https://hostname.com/SASLogon/oauth/token"
      }
    },
    {
      "recorded_at": "2020-02-24T02:52:33",
      "request": {
        "body": {
          "encoding": "utf-8",
          "string": ""
        },
        "headers": {
          "Accept": [
            "*/*"
          ],
          "Accept-Encoding": [
            "gzip, deflate"
          ],
          "Authorization": [
            "Bearer [redacted]"
          ],
          "Connection": [
            "keep-alive"
          ],
          "User-Agent": [
            "python-requests/2.22.0"
          ]
        },
        "method": "GET",
        "uri": "https://hostname.com/modelPublish/destinations?filter=eq(name,%20%22maslocal%22)"
      },
      "response": {
        "body": {
          "encoding": "UTF-8",
          "string": "{\"links\":[{\"method\":\"GET\",\"rel\":\"self\",\"href\":\"/modelPublish/destinations?start=0&limit=100\",\"uri\":\"/modelPublish/destinations?start=0&limit=100\",\"type\":\"application/vnd.sas.collection+json\"},{\"method\":\"GET\",\"rel\":\"up\",\"href\":\"/modelPublish\",\"uri\":\"/modelPublish\",\"type\":\"application/vnd.sas.api\"},{\"method\":\"GET\",\"rel\":\"destinations\",\"href\":\"/modelPublish/destinations\",\"uri\":\"/modelPublish/destinations\",\"responseType\":\"application/vnd.sas.collection+json\"},{\"method\":\"POST\",\"rel\":\"createDestination\",\"href\":\"/modelPublish/destinations\",\"uri\":\"/modelPublish/destinations\",\"type\":\"application/vnd.sas.models.publishing.destination\",\"responseType\":\"application/vnd.sas.models.publishing.destination+json\"},{\"method\":\"POST\",\"rel\":\"destinationCAS\",\"href\":\"/modelPublish/destinations\",\"uri\":\"/modelPublish/destinations\",\"type\":\"application/vnd.sas.models.publishing.destination.cas\",\"responseType\":\"application/vnd.sas.models.publishing.destination.cas+json\"},{\"method\":\"POST\",\"rel\":\"destinationTeradata\",\"href\":\"/modelPublish/destinations\",\"uri\":\"/modelPublish/destinations\",\"type\":\"application/vnd.sas.models.publishing.destination.teradata\",\"responseType\":\"application/vnd.sas.models.publishing.destination.teradata+json\"},{\"method\":\"POST\",\"rel\":\"destinationHadoop\",\"href\":\"/modelPublish/destinations\",\"uri\":\"/modelPublish/destinations\",\"type\":\"application/vnd.sas.models.publishing.destination.hadoop\",\"responseType\":\"application/vnd.sas.models.publishing.destination.hadoop+json\"}],\"name\":\"items\",\"start\":0,\"count\":1,\"items\":[{\"creationTimeStamp\":\"2019-05-24T21:38:55.230Z\",\"modifiedTimeStamp\":\"2019-05-24T21:38:55.230Z\",\"createdBy\":\"sas.microanalyticScore\",\"modifiedBy\":\"sas.microanalyticScore\",\"id\":\"a4471f13-126a-4506-9742-43e57b221396\",\"links\":[{\"method\":\"GET\",\"rel\":\"up\",\"href\":\"/modelPublish/destinations\",\"uri\":\"/modelPublish/destinations\",\"type\":\"application/vnd.sas.collection\"},{\"method\":\"GET\",\"rel\":\"self\",\"href\":\"/modelPublish/destinations/maslocal\",\"uri\":\"/modelPublish/destinations/maslocal\",\"type\":\"application/vnd.sas.models.publishing.destination\"},{\"method\":\"PUT\",\"rel\":\"update\",\"href\":\"/modelPublish/destinations/maslocal\",\"uri\":\"/modelPublish/destinations/maslocal\",\"type\":\"application/vnd.sas.models.publishing.destination\"},{\"method\":\"DELETE\",\"rel\":\"delete\",\"href\":\"/modelPublish/destinations/maslocal\",\"uri\":\"/modelPublish/destinations/maslocal\"}],\"version\":1,\"name\":\"maslocal\",\"description\":\"The default publishing destination for the Micro Analytic Score service.\",\"destinationType\":\"microAnalyticService\"}],\"limit\":100,\"version\":2}"
        },
        "headers": {
          "Cache-Control": [
            "no-cache, no-store, max-age=0, must-revalidate"
          ],
          "Connection": [
            "Keep-Alive"
          ],
          "Content-Security-Policy": [
            "default-src 'self'; script-src 'self' 'unsafe-inline' 'unsafe-eval'; img-src 'self' *.sas.com blob: data:; style-src 'self' 'unsafe-inline'; child-src 'self' blob: data: mailto:;"
          ],
          "Content-Type": [
            "application/vnd.sas.collection+json;charset=UTF-8"
          ],
          "Date": [
            "Mon, 24 Feb 2020 02:52:35 GMT"
          ],
          "Expires": [
            "0"
          ],
          "Keep-Alive": [
            "timeout=5, max=99"
          ],
          "Pragma": [
            "no-cache"
          ],
          "Strict-Transport-Security": [
            "max-age=31536000 ; includeSubDomains"
          ],
          "Transfer-Encoding": [
            "chunked"
          ],
          "Vary": [
            "User-Agent"
          ],
          "X-Content-Type-Options": [
            "nosniff"
          ],
          "X-Frame-Options": [
            "SAMEORIGIN"
          ],
          "X-XSS-Protection": [
            "1; mode=block"
          ]
        },
        "status": {
          "code": 200,
          "message": ""
        },
        "url": "https://hostname.com/modelPublish/destinations?filter=eq(name,%20%22maslocal%22)"
      }
    },
    {
      "recorded_at": "2020-02-24T02:52:33",
      "request": {
        "body": {
          "encoding": "utf-8",
          "string": ""
        },
        "headers": {
          "Accept": [
            "*/*"
          ],
          "Accept-Encoding": [
            "gzip, deflate"
          ],
          "Authorization": [
            "Bearer [redacted]"
          ],
          "Connection": [
            "keep-alive"
          ],
          "User-Agent": [
            "python-requests/2.22.0"
          ]
        },
        "method": "GET",
        "uri": "https://hostname.com/modelPublish/destinations/maslocal"
      },
      "response": {
        "body": {
          "encoding": "UTF-8",
          "string": "{\"creationTimeStamp\":\"2019-05-24T21:38:55.230Z\",\"modifiedTimeStamp\":\"2019-05-24T21:38:55.230Z\",\"createdBy\":\"sas.microanalyticScore\",\"modifiedBy\":\"sas.microanalyticScore\",\"id\":\"a4471f13-126a-4506-9742-43e57b221396\",\"links\":[{\"method\":\"GET\",\"rel\":\"up\",\"href\":\"/modelPublish/destinations\",\"uri\":\"/modelPublish/destinations\",\"type\":\"application/vnd.sas.collection\"},{\"method\":\"GET\",\"rel\":\"self\",\"href\":\"/modelPublish/destinations/maslocal\",\"uri\":\"/modelPublish/destinations/maslocal\",\"type\":\"application/vnd.sas.models.publishing.destination\"},{\"method\":\"PUT\",\"rel\":\"update\",\"href\":\"/modelPublish/destinations/maslocal\",\"uri\":\"/modelPublish/destinations/maslocal\",\"type\":\"application/vnd.sas.models.publishing.destination\"},{\"method\":\"DELETE\",\"rel\":\"delete\",\"href\":\"/modelPublish/destinations/maslocal\",\"uri\":\"/modelPublish/destinations/maslocal\"}],\"version\":1,\"name\":\"maslocal\",\"description\":\"The default publishing destination for the Micro Analytic Score service.\",\"destinationType\":\"microAnalyticService\"}"
        },
        "headers": {
          "Cache-Control": [
            "no-cache, no-store, max-age=0, must-revalidate"
          ],
          "Connection": [
            "Keep-Alive"
          ],
          "Content-Security-Policy": [
            "default-src 'self'; script-src 'self' 'unsafe-inline' 'unsafe-eval'; img-src 'self' *.sas.com blob: data:; style-src 'self' 'unsafe-inline'; child-src 'self' blob: data: mailto:;"
          ],
          "Content-Type": [
            "application/vnd.sas.models.publishing.destination+json;charset=UTF-8"
          ],
          "Date": [
            "Mon, 24 Feb 2020 02:52:35 GMT"
          ],
          "ETag": [
            "\"jw2lxtvi\""
          ],
          "Expires": [
            "0"
          ],
          "Keep-Alive": [
            "timeout=5, max=98"
          ],
          "Last-Modified": [
            "Fri, 24 May 2019 21:38:55 GMT"
          ],
          "Pragma": [
            "no-cache"
          ],
          "Strict-Transport-Security": [
            "max-age=31536000 ; includeSubDomains"
          ],
          "Transfer-Encoding": [
            "chunked"
          ],
          "Vary": [
            "User-Agent"
          ],
          "X-Content-Type-Options": [
            "nosniff"
          ],
          "X-Frame-Options": [
            "SAMEORIGIN"
          ],
          "X-XSS-Protection": [
            "1; mode=block"
          ]
        },
        "status": {
          "code": 200,
          "message": ""
        },
        "url": "https://hostname.com/modelPublish/destinations/maslocal"
      }
    },
    {
      "recorded_at": "2020-02-24T02:52:33",
      "request": {
        "body": {
          "encoding": "utf-8",
          "string": ""
        },
        "headers": {
          "Accept": [
            "*/*"
          ],
          "Accept-Encoding": [
            "gzip, deflate"
          ],
          "Authorization": [
            "Bearer [redacted]"
          ],
          "Connection": [
            "keep-alive"
          ],
          "User-Agent": [
            "python-requests/2.22.0"
          ]
        },
        "method": "GET",
        "uri": "https://hostname.com/modelRepository/models?properties=(name,%20AStore%20Model)"
      },
      "response": {
        "body": {
          "encoding": "UTF-8",
          "string": "{\"links\":[{\"method\":\"GET\",\"rel\":\"self\",\"href\":\"/modelRepository/models?start=0&limit=20\",\"uri\":\"/modelRepository/models?start=0&limit=20\",\"type\":\"application/vnd.sas.collection\",\"itemType\":\"application/vnd.sas.models.model.summary\"},{\"method\":\"POST\",\"rel\":\"createModel\",\"href\":\"/modelRepository/models\",\"uri\":\"/modelRepository/models\",\"type\":\"application/vnd.sas.models.model\",\"responseType\":\"application/vnd.sas.models.model\"}],\"name\":\"models\",\"start\":0,\"count\":1,\"items\":[{\"creationTimeStamp\":\"2020-02-24T02:43:03.677Z\",\"modifiedTimeStamp\":\"2020-02-24T02:45:21.189Z\",\"createdBy\":\"USERNAME\",\"modifiedBy\":\"USERNAME\",\"links\":[{\"method\":\"GET\",\"rel\":\"self\",\"href\":\"/modelRepository/models/5c956ddc-48ec-41fe-820c-9eb6eab03204\",\"uri\":\"/modelRepository/models/5c956ddc-48ec-41fe-820c-9eb6eab03204\",\"type\":\"application/vnd.sas.models.model\"},{\"method\":\"DELETE\",\"rel\":\"delete\",\"href\":\"/modelRepository/models/5c956ddc-48ec-41fe-820c-9eb6eab03204\",\"uri\":\"/modelRepository/models/5c956ddc-48ec-41fe-820c-9eb6eab03204\"},{\"method\":\"GET\",\"rel\":\"contents\",\"href\":\"/modelRepository/models/5c956ddc-48ec-41fe-820c-9eb6eab03204/contents\",\"uri\":\"/modelRepository/models/5c956ddc-48ec-41fe-820c-9eb6eab03204/contents\",\"type\":\"application/vnd.sas.collection\",\"itemType\":\"application/vnd.sas.models.model.content.summary\"},{\"method\":\"GET\",\"rel\":\"variables\",\"href\":\"/modelRepository/models/5c956ddc-48ec-41fe-820c-9eb6eab03204/variables\",\"uri\":\"/modelRepository/models/5c956ddc-48ec-41fe-820c-9eb6eab03204/variables\",\"type\":\"application/vnd.sas.collection\",\"itemType\":\"application/vnd.sas.models.variable\"}],\"version\":2,\"id\":\"5c956ddc-48ec-41fe-820c-9eb6eab03204\",\"name\":\"AStore Model\",\"description\":\"None\",\"projectId\":\"c4a52406-96c9-4299-be28-c243c5658bf8\",\"projectName\":\"SASCTL AStore Test Project\",\"projectVersionId\":\"c2c8cc88-79e3-4727-9689-daf2f98c32c0\",\"projectVersionName\":\"Version 2\",\"projectVersionNum\":\"2.0\",\"indirectFolderId\":\"1c0f9216-001e-43d4-9f49-3e9aef6af36f\",\"repositoryId\":\"5eed7522-d60b-4018-a3eb-3bf31f4c4679\",\"function\":\"classification\",\"algorithm\":\"Gradient boosting\",\"tool\":\"SAS Visual Data Mining and Machine Learning\",\"toolVersion\":\"\",\"scoreCodeType\":\"ds2MultiType\",\"modeler\":\"\",\"externalModelId\":\"\",\"suggestedChampion\":false,\"candidateChampion\":false,\"role\":\"plain\",\"immutable\":false,\"modelVersionName\":\"3.0\",\"retrainable\":false,\"tags\":[],\"globalTags\":[]}],\"limit\":20,\"version\":2}"
        },
        "headers": {
          "Cache-Control": [
            "no-cache, no-store, max-age=0, must-revalidate"
          ],
          "Connection": [
            "Keep-Alive"
          ],
          "Content-Security-Policy": [
            "default-src 'self'; script-src 'self' 'unsafe-inline' 'unsafe-eval'; img-src 'self' *.sas.com blob: data:; style-src 'self' 'unsafe-inline'; child-src 'self' blob: data: mailto:;"
          ],
          "Content-Type": [
            "application/vnd.sas.collection+json;charset=UTF-8"
          ],
          "Date": [
            "Mon, 24 Feb 2020 02:52:35 GMT"
          ],
          "Expires": [
            "0"
          ],
          "Keep-Alive": [
            "timeout=5, max=97"
          ],
          "Pragma": [
            "no-cache"
          ],
          "Strict-Transport-Security": [
            "max-age=31536000 ; includeSubDomains"
          ],
          "Transfer-Encoding": [
            "chunked"
          ],
          "Vary": [
            "User-Agent"
          ],
          "X-Content-Type-Options": [
            "nosniff"
          ],
          "X-Frame-Options": [
            "SAMEORIGIN"
          ],
          "X-XSS-Protection": [
            "1; mode=block"
          ]
        },
        "status": {
          "code": 200,
          "message": ""
        },
        "url": "https://hostname.com/modelRepository/models?properties=(name,%20AStore%20Model)"
      }
    },
    {
      "recorded_at": "2020-02-24T02:52:33",
      "request": {
        "body": {
          "encoding": "utf-8",
          "string": ""
        },
        "headers": {
          "Accept": [
            "*/*"
          ],
          "Accept-Encoding": [
            "gzip, deflate"
          ],
          "Authorization": [
            "Bearer [redacted]"
          ],
          "Connection": [
            "keep-alive"
          ],
          "User-Agent": [
            "python-requests/2.22.0"
          ]
        },
        "method": "GET",
        "uri": "https://hostname.com/modelRepository/models/5c956ddc-48ec-41fe-820c-9eb6eab03204"
      },
      "response": {
        "body": {
          "encoding": "UTF-8",
          "string": "{\"creationTimeStamp\":\"2020-02-24T02:43:03.677Z\",\"modifiedTimeStamp\":\"2020-02-24T02:45:21.189Z\",\"createdBy\":\"USERNAME\",\"modifiedBy\":\"USERNAME\",\"links\":[{\"method\":\"GET\",\"rel\":\"self\",\"href\":\"/modelRepository/models/5c956ddc-48ec-41fe-820c-9eb6eab03204\",\"uri\":\"/modelRepository/models/5c956ddc-48ec-41fe-820c-9eb6eab03204\",\"type\":\"application/vnd.sas.models.model\"},{\"method\":\"GET\",\"rel\":\"alternate\",\"href\":\"/modelRepository/models/5c956ddc-48ec-41fe-820c-9eb6eab03204\",\"uri\":\"/modelRepository/models/5c956ddc-48ec-41fe-820c-9eb6eab03204\",\"type\":\"application/vnd.sas.models.model.summary\"},{\"method\":\"GET\",\"rel\":\"scoreCode\",\"href\":\"/modelRepository/models/5c956ddc-48ec-41fe-820c-9eb6eab03204/code\",\"uri\":\"/modelRepository/models/5c956ddc-48ec-41fe-820c-9eb6eab03204/code\",\"type\":\"text/plain\"},{\"method\":\"GET\",\"rel\":\"analyticStore\",\"href\":\"/modelRepository/models/5c956ddc-48ec-41fe-820c-9eb6eab03204/analyticStore\",\"uri\":\"/modelRepository/models/5c956ddc-48ec-41fe-820c-9eb6eab03204/analyticStore\",\"type\":\"application/vnd.sas.collection\"},{\"method\":\"PUT\",\"rel\":\"copyAnalyticStore\",\"href\":\"/modelRepository/models/5c956ddc-48ec-41fe-820c-9eb6eab03204/analyticStore\",\"uri\":\"/modelRepository/models/5c956ddc-48ec-41fe-820c-9eb6eab03204/analyticStore\",\"type\":\"application/vnd.sas.collection\"},{\"method\":\"GET\",\"rel\":\"contents\",\"href\":\"/modelRepository/models/5c956ddc-48ec-41fe-820c-9eb6eab03204/contents\",\"uri\":\"/modelRepository/models/5c956ddc-48ec-41fe-820c-9eb6eab03204/contents\",\"type\":\"application/vnd.sas.collection\",\"itemType\":\"application/vnd.sas.models.model.content.summary\"},{\"method\":\"PUT\",\"rel\":\"update\",\"href\":\"/modelRepository/models/5c956ddc-48ec-41fe-820c-9eb6eab03204\",\"uri\":\"/modelRepository/models/5c956ddc-48ec-41fe-820c-9eb6eab03204\",\"type\":\"application/vnd.sas.models.model\",\"responseType\":\"application/vnd.sas.models.model\"},{\"method\":\"DELETE\",\"rel\":\"delete\",\"href\":\"/modelRepository/models/5c956ddc-48ec-41fe-820c-9eb6eab03204\",\"uri\":\"/modelRepository/models/5c956ddc-48ec-41fe-820c-9eb6eab03204\"},{\"method\":\"GET\",\"rel\":\"modelVersions\",\"href\":\"/modelRepository/models/5c956ddc-48ec-41fe-820c-9eb6eab03204/modelVersions\",\"uri\":\"/modelRepository/models/5c956ddc-48ec-41fe-820c-9eb6eab03204/modelVersions\",\"type\":\"application/vnd.sas.collection\",\"responseItemType\":\"application/vnd.sas.models.version\"},{\"method\":\"POST\",\"rel\":\"addModelVersion\",\"href\":\"/modelRepository/models/5c956ddc-48ec-41fe-820c-9eb6eab03204/modelVersions\",\"uri\":\"/modelRepository/models/5c956ddc-48ec-41fe-820c-9eb6eab03204/modelVersions\",\"type\":\"application/vnd.sas.models.model.version\"},{\"method\":\"GET\",\"rel\":\"variables\",\"href\":\"/modelRepository/models/5c956ddc-48ec-41fe-820c-9eb6eab03204/variables\",\"uri\":\"/modelRepository/models/5c956ddc-48ec-41fe-820c-9eb6eab03204/variables\",\"type\":\"application/vnd.sas.collection\",\"itemType\":\"application/vnd.sas.models.variable\"},{\"method\":\"POST\",\"rel\":\"setAsChampion\",\"href\":\"/modelRepository/projects/c4a52406-96c9-4299-be28-c243c5658bf8/champion?modelId=5c956ddc-48ec-41fe-820c-9eb6eab03204\",\"uri\":\"/modelRepository/projects/c4a52406-96c9-4299-be28-c243c5658bf8/champion?modelId=5c956ddc-48ec-41fe-820c-9eb6eab03204\",\"responseType\":\"application/vnd.sas.models.model\"},{\"method\":\"POST\",\"rel\":\"setAsChallenger\",\"href\":\"/modelRepository/projects/c4a52406-96c9-4299-be28-c243c5658bf8/challengers?modelId=5c956ddc-48ec-41fe-820c-9eb6eab03204\",\"uri\":\"/modelRepository/projects/c4a52406-96c9-4299-be28-c243c5658bf8/challengers?modelId=5c956ddc-48ec-41fe-820c-9eb6eab03204\",\"responseType\":\"application/vnd.sas.models.model\"}],\"version\":2,\"id\":\"5c956ddc-48ec-41fe-820c-9eb6eab03204\",\"name\":\"AStore Model\",\"description\":\"None\",\"location\":\"/Model Repositories/Public\",\"projectId\":\"c4a52406-96c9-4299-be28-c243c5658bf8\",\"projectName\":\"SASCTL AStore Test Project\",\"projectVersionId\":\"c2c8cc88-79e3-4727-9689-daf2f98c32c0\",\"projectVersionName\":\"Version 2\",\"projectVersionNum\":\"2.0\",\"indirectFolderId\":\"1c0f9216-001e-43d4-9f49-3e9aef6af36f\",\"repositoryId\":\"5eed7522-d60b-4018-a3eb-3bf31f4c4679\",\"function\":\"classification\",\"algorithm\":\"Gradient boosting\",\"tool\":\"SAS Visual Data Mining and Machine Learning\",\"toolVersion\":\"\",\"scoreCodeType\":\"ds2MultiType\",\"trainCodeType\":\"\",\"modeler\":\"\",\"externalModelId\":\"\",\"trainTable\":\"\",\"eventProbVar\":\"\",\"targetEvent\":\"\",\"suggestedChampion\":false,\"candidateChampion\":false,\"role\":\"plain\",\"immutable\":false,\"inputVariables\":[{\"creationTimeStamp\":\"2020-02-24T02:43:03.944Z\",\"modifiedTimeStamp\":\"2020-02-24T02:43:03.944Z\",\"createdBy\":\"USERNAME\",\"modifiedBy\":\"USERNAME\",\"links\":[{\"method\":\"GET\",\"rel\":\"up\",\"href\":\"/modelRepository/models/5c956ddc-48ec-41fe-820c-9eb6eab03204/variables/e12706fc-5991-462a-bfdf-7c20b968c429\",\"uri\":\"/modelRepository/models/5c956ddc-48ec-41fe-820c-9eb6eab03204/variables\",\"type\":\"application/vnd.sas.collection\",\"itemType\":\"application/vnd.sas.models.variable\"},{\"method\":\"GET\",\"rel\":\"self\",\"href\":\"/modelRepository/models/5c956ddc-48ec-41fe-820c-9eb6eab03204/variables/e12706fc-5991-462a-bfdf-7c20b968c429\",\"uri\":\"/modelRepository/models/5c956ddc-48ec-41fe-820c-9eb6eab03204/variables/e12706fc-5991-462a-bfdf-7c20b968c429\",\"type\":\"application/vnd.sas.models.variable\"},{\"method\":\"PUT\",\"rel\":\"update\",\"href\":\"/modelRepository/models/5c956ddc-48ec-41fe-820c-9eb6eab03204/variables/e12706fc-5991-462a-bfdf-7c20b968c429\",\"uri\":\"/modelRepository/models/5c956ddc-48ec-41fe-820c-9eb6eab03204/variables/e12706fc-5991-462a-bfdf-7c20b968c429\",\"type\":\"application/vnd.sas.models.variable\"},{\"method\":\"DELETE\",\"rel\":\"delete\",\"href\":\"/modelRepository/models/5c956ddc-48ec-41fe-820c-9eb6eab03204/variables/e12706fc-5991-462a-bfdf-7c20b968c429\",\"uri\":\"/modelRepository/models/5c956ddc-48ec-41fe-820c-9eb6eab03204/variables/e12706fc-5991-462a-bfdf-7c20b968c429\"}],\"version\":2,\"id\":\"e12706fc-5991-462a-bfdf-7c20b968c429\",\"name\":\"PetalLength\",\"role\":\"input\",\"type\":\"decimal\",\"length\":8},{\"creationTimeStamp\":\"2020-02-24T02:43:03.944Z\",\"modifiedTimeStamp\":\"2020-02-24T02:43:03.944Z\",\"createdBy\":\"USERNAME\",\"modifiedBy\":\"USERNAME\",\"links\":[{\"method\":\"GET\",\"rel\":\"up\",\"href\":\"/modelRepository/models/5c956ddc-48ec-41fe-820c-9eb6eab03204/variables/486741bb-0e1e-4519-8fc4-b35469f9a50d\",\"uri\":\"/modelRepository/models/5c956ddc-48ec-41fe-820c-9eb6eab03204/variables\",\"type\":\"application/vnd.sas.collection\",\"itemType\":\"application/vnd.sas.models.variable\"},{\"method\":\"GET\",\"rel\":\"self\",\"href\":\"/modelRepository/models/5c956ddc-48ec-41fe-820c-9eb6eab03204/variables/486741bb-0e1e-4519-8fc4-b35469f9a50d\",\"uri\":\"/modelRepository/models/5c956ddc-48ec-41fe-820c-9eb6eab03204/variables/486741bb-0e1e-4519-8fc4-b35469f9a50d\",\"type\":\"application/vnd.sas.models.variable\"},{\"method\":\"PUT\",\"rel\":\"update\",\"href\":\"/modelRepository/models/5c956ddc-48ec-41fe-820c-9eb6eab03204/variables/486741bb-0e1e-4519-8fc4-b35469f9a50d\",\"uri\":\"/modelRepository/models/5c956ddc-48ec-41fe-820c-9eb6eab03204/variables/486741bb-0e1e-4519-8fc4-b35469f9a50d\",\"type\":\"application/vnd.sas.models.variable\"},{\"method\":\"DELETE\",\"rel\":\"delete\",\"href\":\"/modelRepository/models/5c956ddc-48ec-41fe-820c-9eb6eab03204/variables/486741bb-0e1e-4519-8fc4-b35469f9a50d\",\"uri\":\"/modelRepository/models/5c956ddc-48ec-41fe-820c-9eb6eab03204/variables/486741bb-0e1e-4519-8fc4-b35469f9a50d\"}],\"version\":2,\"id\":\"486741bb-0e1e-4519-8fc4-b35469f9a50d\",\"name\":\"PetalWidth\",\"role\":\"input\",\"type\":\"decimal\",\"length\":8},{\"creationTimeStamp\":\"2020-02-24T02:43:03.943Z\",\"modifiedTimeStamp\":\"2020-02-24T02:43:03.943Z\",\"createdBy\":\"USERNAME\",\"modifiedBy\":\"USERNAME\",\"links\":[{\"method\":\"GET\",\"rel\":\"up\",\"href\":\"/modelRepository/models/5c956ddc-48ec-41fe-820c-9eb6eab03204/variables/c81304da-c577-4da9-b86d-e4949a289a98\",\"uri\":\"/modelRepository/models/5c956ddc-48ec-41fe-820c-9eb6eab03204/variables\",\"type\":\"application/vnd.sas.collection\",\"itemType\":\"application/vnd.sas.models.variable\"},{\"method\":\"GET\",\"rel\":\"self\",\"href\":\"/modelRepository/models/5c956ddc-48ec-41fe-820c-9eb6eab03204/variables/c81304da-c577-4da9-b86d-e4949a289a98\",\"uri\":\"/modelRepository/models/5c956ddc-48ec-41fe-820c-9eb6eab03204/variables/c81304da-c577-4da9-b86d-e4949a289a98\",\"type\":\"application/vnd.sas.models.variable\"},{\"method\":\"PUT\",\"rel\":\"update\",\"href\":\"/modelRepository/models/5c956ddc-48ec-41fe-820c-9eb6eab03204/variables/c81304da-c577-4da9-b86d-e4949a289a98\",\"uri\":\"/modelRepository/models/5c956ddc-48ec-41fe-820c-9eb6eab03204/variables/c81304da-c577-4da9-b86d-e4949a289a98\",\"type\":\"application/vnd.sas.models.variable\"},{\"method\":\"DELETE\",\"rel\":\"delete\",\"href\":\"/modelRepository/models/5c956ddc-48ec-41fe-820c-9eb6eab03204/variables/c81304da-c577-4da9-b86d-e4949a289a98\",\"uri\":\"/modelRepository/models/5c956ddc-48ec-41fe-820c-9eb6eab03204/variables/c81304da-c577-4da9-b86d-e4949a289a98\"}],\"version\":2,\"id\":\"c81304da-c577-4da9-b86d-e4949a289a98\",\"name\":\"SepalLength\",\"role\":\"input\",\"type\":\"decimal\",\"length\":8},{\"creationTimeStamp\":\"2020-02-24T02:43:03.944Z\",\"modifiedTimeStamp\":\"2020-02-24T02:43:03.944Z\",\"createdBy\":\"USERNAME\",\"modifiedBy\":\"USERNAME\",\"links\":[{\"method\":\"GET\",\"rel\":\"up\",\"href\":\"/modelRepository/models/5c956ddc-48ec-41fe-820c-9eb6eab03204/variables/452ceee1-59b4-4dca-ae43-9a8831bb91ac\",\"uri\":\"/modelRepository/models/5c956ddc-48ec-41fe-820c-9eb6eab03204/variables\",\"type\":\"application/vnd.sas.collection\",\"itemType\":\"application/vnd.sas.models.variable\"},{\"method\":\"GET\",\"rel\":\"self\",\"href\":\"/modelRepository/models/5c956ddc-48ec-41fe-820c-9eb6eab03204/variables/452ceee1-59b4-4dca-ae43-9a8831bb91ac\",\"uri\":\"/modelRepository/models/5c956ddc-48ec-41fe-820c-9eb6eab03204/variables/452ceee1-59b4-4dca-ae43-9a8831bb91ac\",\"type\":\"application/vnd.sas.models.variable\"},{\"method\":\"PUT\",\"rel\":\"update\",\"href\":\"/modelRepository/models/5c956ddc-48ec-41fe-820c-9eb6eab03204/variables/452ceee1-59b4-4dca-ae43-9a8831bb91ac\",\"uri\":\"/modelRepository/models/5c956ddc-48ec-41fe-820c-9eb6eab03204/variables/452ceee1-59b4-4dca-ae43-9a8831bb91ac\",\"type\":\"application/vnd.sas.models.variable\"},{\"method\":\"DELETE\",\"rel\":\"delete\",\"href\":\"/modelRepository/models/5c956ddc-48ec-41fe-820c-9eb6eab03204/variables/452ceee1-59b4-4dca-ae43-9a8831bb91ac\",\"uri\":\"/modelRepository/models/5c956ddc-48ec-41fe-820c-9eb6eab03204/variables/452ceee1-59b4-4dca-ae43-9a8831bb91ac\"}],\"version\":2,\"id\":\"452ceee1-59b4-4dca-ae43-9a8831bb91ac\",\"name\":\"SepalWidth\",\"role\":\"input\",\"type\":\"decimal\",\"length\":8},{\"creationTimeStamp\":\"2020-02-24T02:43:03.944Z\",\"modifiedTimeStamp\":\"2020-02-24T02:43:03.944Z\",\"createdBy\":\"USERNAME\",\"modifiedBy\":\"USERNAME\",\"links\":[{\"method\":\"GET\",\"rel\":\"up\",\"href\":\"/modelRepository/models/5c956ddc-48ec-41fe-820c-9eb6eab03204/variables/17c4d3be-a190-4373-9cab-440c325e3df4\",\"uri\":\"/modelRepository/models/5c956ddc-48ec-41fe-820c-9eb6eab03204/variables\",\"type\":\"application/vnd.sas.collection\",\"itemType\":\"application/vnd.sas.models.variable\"},{\"method\":\"GET\",\"rel\":\"self\",\"href\":\"/modelRepository/models/5c956ddc-48ec-41fe-820c-9eb6eab03204/variables/17c4d3be-a190-4373-9cab-440c325e3df4\",\"uri\":\"/modelRepository/models/5c956ddc-48ec-41fe-820c-9eb6eab03204/variables/17c4d3be-a190-4373-9cab-440c325e3df4\",\"type\":\"application/vnd.sas.models.variable\"},{\"method\":\"PUT\",\"rel\":\"update\",\"href\":\"/modelRepository/models/5c956ddc-48ec-41fe-820c-9eb6eab03204/variables/17c4d3be-a190-4373-9cab-440c325e3df4\",\"uri\":\"/modelRepository/models/5c956ddc-48ec-41fe-820c-9eb6eab03204/variables/17c4d3be-a190-4373-9cab-440c325e3df4\",\"type\":\"application/vnd.sas.models.variable\"},{\"method\":\"DELETE\",\"rel\":\"delete\",\"href\":\"/modelRepository/models/5c956ddc-48ec-41fe-820c-9eb6eab03204/variables/17c4d3be-a190-4373-9cab-440c325e3df4\",\"uri\":\"/modelRepository/models/5c956ddc-48ec-41fe-820c-9eb6eab03204/variables/17c4d3be-a190-4373-9cab-440c325e3df4\"}],\"version\":2,\"id\":\"17c4d3be-a190-4373-9cab-440c325e3df4\",\"name\":\"Species\",\"role\":\"input\",\"type\":\"decimal\",\"length\":8}],\"outputVariables\":[{\"creationTimeStamp\":\"2020-02-24T02:43:03.945Z\",\"modifiedTimeStamp\":\"2020-02-24T02:43:03.945Z\",\"createdBy\":\"USERNAME\",\"modifiedBy\":\"USERNAME\",\"links\":[{\"method\":\"GET\",\"rel\":\"up\",\"href\":\"/modelRepository/models/5c956ddc-48ec-41fe-820c-9eb6eab03204/variables/2069f355-173e-424d-98ef-4b6f199c539c\",\"uri\":\"/modelRepository/models/5c956ddc-48ec-41fe-820c-9eb6eab03204/variables\",\"type\":\"application/vnd.sas.collection\",\"itemType\":\"application/vnd.sas.models.variable\"},{\"method\":\"GET\",\"rel\":\"self\",\"href\":\"/modelRepository/models/5c956ddc-48ec-41fe-820c-9eb6eab03204/variables/2069f355-173e-424d-98ef-4b6f199c539c\",\"uri\":\"/modelRepository/models/5c956ddc-48ec-41fe-820c-9eb6eab03204/variables/2069f355-173e-424d-98ef-4b6f199c539c\",\"type\":\"application/vnd.sas.models.variable\"},{\"method\":\"PUT\",\"rel\":\"update\",\"href\":\"/modelRepository/models/5c956ddc-48ec-41fe-820c-9eb6eab03204/variables/2069f355-173e-424d-98ef-4b6f199c539c\",\"uri\":\"/modelRepository/models/5c956ddc-48ec-41fe-820c-9eb6eab03204/variables/2069f355-173e-424d-98ef-4b6f199c539c\",\"type\":\"application/vnd.sas.models.variable\"},{\"method\":\"DELETE\",\"rel\":\"delete\",\"href\":\"/modelRepository/models/5c956ddc-48ec-41fe-820c-9eb6eab03204/variables/2069f355-173e-424d-98ef-4b6f199c539c\",\"uri\":\"/modelRepository/models/5c956ddc-48ec-41fe-820c-9eb6eab03204/variables/2069f355-173e-424d-98ef-4b6f199c539c\"}],\"version\":2,\"id\":\"2069f355-173e-424d-98ef-4b6f199c539c\",\"name\":\"I_Species\",\"role\":\"output\",\"type\":\"string\",\"length\":32},{\"creationTimeStamp\":\"2020-02-24T02:43:03.945Z\",\"modifiedTimeStamp\":\"2020-02-24T02:43:03.945Z\",\"createdBy\":\"USERNAME\",\"modifiedBy\":\"USERNAME\",\"links\":[{\"method\":\"GET\",\"rel\":\"up\",\"href\":\"/modelRepository/models/5c956ddc-48ec-41fe-820c-9eb6eab03204/variables/8a021be7-ab97-49b3-9feb-68e462ec8523\",\"uri\":\"/modelRepository/models/5c956ddc-48ec-41fe-820c-9eb6eab03204/variables\",\"type\":\"application/vnd.sas.collection\",\"itemType\":\"application/vnd.sas.models.variable\"},{\"method\":\"GET\",\"rel\":\"self\",\"href\":\"/modelRepository/models/5c956ddc-48ec-41fe-820c-9eb6eab03204/variables/8a021be7-ab97-49b3-9feb-68e462ec8523\",\"uri\":\"/modelRepository/models/5c956ddc-48ec-41fe-820c-9eb6eab03204/variables/8a021be7-ab97-49b3-9feb-68e462ec8523\",\"type\":\"application/vnd.sas.models.variable\"},{\"method\":\"PUT\",\"rel\":\"update\",\"href\":\"/modelRepository/models/5c956ddc-48ec-41fe-820c-9eb6eab03204/variables/8a021be7-ab97-49b3-9feb-68e462ec8523\",\"uri\":\"/modelRepository/models/5c956ddc-48ec-41fe-820c-9eb6eab03204/variables/8a021be7-ab97-49b3-9feb-68e462ec8523\",\"type\":\"application/vnd.sas.models.variable\"},{\"method\":\"DELETE\",\"rel\":\"delete\",\"href\":\"/modelRepository/models/5c956ddc-48ec-41fe-820c-9eb6eab03204/variables/8a021be7-ab97-49b3-9feb-68e462ec8523\",\"uri\":\"/modelRepository/models/5c956ddc-48ec-41fe-820c-9eb6eab03204/variables/8a021be7-ab97-49b3-9feb-68e462ec8523\"}],\"version\":2,\"id\":\"8a021be7-ab97-49b3-9feb-68e462ec8523\",\"name\":\"P_Species0\",\"role\":\"output\",\"type\":\"decimal\",\"length\":8},{\"creationTimeStamp\":\"2020-02-24T02:43:03.945Z\",\"modifiedTimeStamp\":\"2020-02-24T02:43:03.945Z\",\"createdBy\":\"USERNAME\",\"modifiedBy\":\"USERNAME\",\"links\":[{\"method\":\"GET\",\"rel\":\"up\",\"href\":\"/modelRepository/models/5c956ddc-48ec-41fe-820c-9eb6eab03204/variables/0c0f9e36-dfc3-405f-a53e-f4787f2e1fb0\",\"uri\":\"/modelRepository/models/5c956ddc-48ec-41fe-820c-9eb6eab03204/variables\",\"type\":\"application/vnd.sas.collection\",\"itemType\":\"application/vnd.sas.models.variable\"},{\"method\":\"GET\",\"rel\":\"self\",\"href\":\"/modelRepository/models/5c956ddc-48ec-41fe-820c-9eb6eab03204/variables/0c0f9e36-dfc3-405f-a53e-f4787f2e1fb0\",\"uri\":\"/modelRepository/models/5c956ddc-48ec-41fe-820c-9eb6eab03204/variables/0c0f9e36-dfc3-405f-a53e-f4787f2e1fb0\",\"type\":\"application/vnd.sas.models.variable\"},{\"method\":\"PUT\",\"rel\":\"update\",\"href\":\"/modelRepository/models/5c956ddc-48ec-41fe-820c-9eb6eab03204/variables/0c0f9e36-dfc3-405f-a53e-f4787f2e1fb0\",\"uri\":\"/modelRepository/models/5c956ddc-48ec-41fe-820c-9eb6eab03204/variables/0c0f9e36-dfc3-405f-a53e-f4787f2e1fb0\",\"type\":\"application/vnd.sas.models.variable\"},{\"method\":\"DELETE\",\"rel\":\"delete\",\"href\":\"/modelRepository/models/5c956ddc-48ec-41fe-820c-9eb6eab03204/variables/0c0f9e36-dfc3-405f-a53e-f4787f2e1fb0\",\"uri\":\"/modelRepository/models/5c956ddc-48ec-41fe-820c-9eb6eab03204/variables/0c0f9e36-dfc3-405f-a53e-f4787f2e1fb0\"}],\"version\":2,\"id\":\"0c0f9e36-dfc3-405f-a53e-f4787f2e1fb0\",\"name\":\"P_Species1\",\"role\":\"output\",\"type\":\"decimal\",\"length\":8},{\"creationTimeStamp\":\"2020-02-24T02:43:03.945Z\",\"modifiedTimeStamp\":\"2020-02-24T02:43:03.945Z\",\"createdBy\":\"USERNAME\",\"modifiedBy\":\"USERNAME\",\"links\":[{\"method\":\"GET\",\"rel\":\"up\",\"href\":\"/modelRepository/models/5c956ddc-48ec-41fe-820c-9eb6eab03204/variables/6d105f66-0a94-4d6c-9187-9e2c0851885a\",\"uri\":\"/modelRepository/models/5c956ddc-48ec-41fe-820c-9eb6eab03204/variables\",\"type\":\"application/vnd.sas.collection\",\"itemType\":\"application/vnd.sas.models.variable\"},{\"method\":\"GET\",\"rel\":\"self\",\"href\":\"/modelRepository/models/5c956ddc-48ec-41fe-820c-9eb6eab03204/variables/6d105f66-0a94-4d6c-9187-9e2c0851885a\",\"uri\":\"/modelRepository/models/5c956ddc-48ec-41fe-820c-9eb6eab03204/variables/6d105f66-0a94-4d6c-9187-9e2c0851885a\",\"type\":\"application/vnd.sas.models.variable\"},{\"method\":\"PUT\",\"rel\":\"update\",\"href\":\"/modelRepository/models/5c956ddc-48ec-41fe-820c-9eb6eab03204/variables/6d105f66-0a94-4d6c-9187-9e2c0851885a\",\"uri\":\"/modelRepository/models/5c956ddc-48ec-41fe-820c-9eb6eab03204/variables/6d105f66-0a94-4d6c-9187-9e2c0851885a\",\"type\":\"application/vnd.sas.models.variable\"},{\"method\":\"DELETE\",\"rel\":\"delete\",\"href\":\"/modelRepository/models/5c956ddc-48ec-41fe-820c-9eb6eab03204/variables/6d105f66-0a94-4d6c-9187-9e2c0851885a\",\"uri\":\"/modelRepository/models/5c956ddc-48ec-41fe-820c-9eb6eab03204/variables/6d105f66-0a94-4d6c-9187-9e2c0851885a\"}],\"version\":2,\"id\":\"6d105f66-0a94-4d6c-9187-9e2c0851885a\",\"name\":\"P_Species2\",\"role\":\"output\",\"type\":\"decimal\",\"length\":8},{\"creationTimeStamp\":\"2020-02-24T02:43:03.945Z\",\"modifiedTimeStamp\":\"2020-02-24T02:43:03.945Z\",\"createdBy\":\"USERNAME\",\"modifiedBy\":\"USERNAME\",\"links\":[{\"method\":\"GET\",\"rel\":\"up\",\"href\":\"/modelRepository/models/5c956ddc-48ec-41fe-820c-9eb6eab03204/variables/fafb9e53-d776-45d5-8432-20b9a3b850e2\",\"uri\":\"/modelRepository/models/5c956ddc-48ec-41fe-820c-9eb6eab03204/variables\",\"type\":\"application/vnd.sas.collection\",\"itemType\":\"application/vnd.sas.models.variable\"},{\"method\":\"GET\",\"rel\":\"self\",\"href\":\"/modelRepository/models/5c956ddc-48ec-41fe-820c-9eb6eab03204/variables/fafb9e53-d776-45d5-8432-20b9a3b850e2\",\"uri\":\"/modelRepository/models/5c956ddc-48ec-41fe-820c-9eb6eab03204/variables/fafb9e53-d776-45d5-8432-20b9a3b850e2\",\"type\":\"application/vnd.sas.models.variable\"},{\"method\":\"PUT\",\"rel\":\"update\",\"href\":\"/modelRepository/models/5c956ddc-48ec-41fe-820c-9eb6eab03204/variables/fafb9e53-d776-45d5-8432-20b9a3b850e2\",\"uri\":\"/modelRepository/models/5c956ddc-48ec-41fe-820c-9eb6eab03204/variables/fafb9e53-d776-45d5-8432-20b9a3b850e2\",\"type\":\"application/vnd.sas.models.variable\"},{\"method\":\"DELETE\",\"rel\":\"delete\",\"href\":\"/modelRepository/models/5c956ddc-48ec-41fe-820c-9eb6eab03204/variables/fafb9e53-d776-45d5-8432-20b9a3b850e2\",\"uri\":\"/modelRepository/models/5c956ddc-48ec-41fe-820c-9eb6eab03204/variables/fafb9e53-d776-45d5-8432-20b9a3b850e2\"}],\"version\":2,\"id\":\"fafb9e53-d776-45d5-8432-20b9a3b850e2\",\"name\":\"_WARN_\",\"role\":\"output\",\"type\":\"string\",\"length\":4}],\"modelVersions\":[{\"creationTimeStamp\":\"2020-02-24T02:43:09.764Z\",\"modifiedTimeStamp\":\"2020-02-24T02:43:09.764Z\",\"createdBy\":\"USERNAME\",\"modifiedBy\":\"USERNAME\",\"links\":[{\"method\":\"GET\",\"rel\":\"up\",\"href\":\"/modelRepository/models/5c956ddc-48ec-41fe-820c-9eb6eab03204/modelVersions\",\"uri\":\"/modelRepository/models/5c956ddc-48ec-41fe-820c-9eb6eab03204/modelVersions\",\"type\":\"application/vnd.sas.collection\",\"itemType\":\"application/vnd.sas.models.model\"},{\"method\":\"GET\",\"rel\":\"self\",\"href\":\"/modelRepository/models/5c956ddc-48ec-41fe-820c-9eb6eab03204/modelVersions/3c45bc31-0298-4266-b55c-84efb02164ec\",\"uri\":\"/modelRepository/models/5c956ddc-48ec-41fe-820c-9eb6eab03204/modelVersions/3c45bc31-0298-4266-b55c-84efb02164ec\",\"type\":\"application/vnd.sas.models.model\"},{\"method\":\"GET\",\"rel\":\"contents\",\"href\":\"/modelRepository/models/5c956ddc-48ec-41fe-820c-9eb6eab03204/modelVersions/3c45bc31-0298-4266-b55c-84efb02164ec\",\"uri\":\"/modelRepository/models/5c956ddc-48ec-41fe-820c-9eb6eab03204/modelVersions/3c45bc31-0298-4266-b55c-84efb02164ec/contents\",\"type\":\"application/vnd.sas.collection\",\"itemType\":\"application/vnd.sas.models.model.content\"}],\"version\":2,\"id\":\"3c45bc31-0298-4266-b55c-84efb02164ec\",\"name\":\"AStore Model\",\"description\":\"None\",\"projectId\":\"c4a52406-96c9-4299-be28-c243c5658bf8\",\"projectName\":\"SASCTL AStore Test Project\",\"projectVersionId\":\"c2c8cc88-79e3-4727-9689-daf2f98c32c0\",\"projectVersionName\":\"Version 2\",\"projectVersionNum\":\"2.0\",\"function\":\"classification\",\"algorithm\":\"Gradient boosting\",\"tool\":\"SAS Visual Data Mining and Machine Learning\",\"toolVersion\":\"\",\"scoreCodeType\":\"ds2MultiType\",\"trainCodeType\":\"\",\"modeler\":\"\",\"externalModelId\":\"\",\"trainTable\":\"\",\"eventProbVar\":\"\",\"targetEvent\":\"\",\"suggestedChampion\":false,\"candidateChampion\":false,\"role\":\"plain\",\"immutable\":true,\"inputVariables\":[{\"version\":2,\"name\":\"PetalLength\",\"role\":\"input\",\"type\":\"decimal\",\"length\":8},{\"version\":2,\"name\":\"PetalWidth\",\"role\":\"input\",\"type\":\"decimal\",\"length\":8},{\"version\":2,\"name\":\"SepalLength\",\"role\":\"input\",\"type\":\"decimal\",\"length\":8},{\"version\":2,\"name\":\"SepalWidth\",\"role\":\"input\",\"type\":\"decimal\",\"length\":8},{\"version\":2,\"name\":\"Species\",\"role\":\"input\",\"type\":\"decimal\",\"length\":8}],\"outputVariables\":[{\"version\":2,\"name\":\"I_Species\",\"role\":\"output\",\"type\":\"string\",\"length\":32},{\"version\":2,\"name\":\"P_Species0\",\"role\":\"output\",\"type\":\"decimal\",\"length\":8},{\"version\":2,\"name\":\"P_Species1\",\"role\":\"output\",\"type\":\"decimal\",\"length\":8},{\"version\":2,\"name\":\"P_Species2\",\"role\":\"output\",\"type\":\"decimal\",\"length\":8},{\"version\":2,\"name\":\"_WARN_\",\"role\":\"output\",\"type\":\"string\",\"length\":4}],\"modelVersionName\":\"1.0\",\"retrainable\":false,\"targetVariable\":\"Species\",\"externalUrl\":\"\",\"inputVarType\":\"score\",\"tags\":[],\"globalTags\":[],\"modelLastModifiedBy\":\"USERNAME\",\"modelLastModifiedTimeStamp\":\"2020-02-24T02:43:03.677Z\",\"modelCreatedBy\":\"USERNAME\",\"modelCreationTimeStamp\":\"2020-02-24T02:43:03.677Z\"},{\"creationTimeStamp\":\"2020-02-24T02:43:12.300Z\",\"modifiedTimeStamp\":\"2020-02-24T02:43:12.300Z\",\"createdBy\":\"USERNAME\",\"modifiedBy\":\"USERNAME\",\"links\":[{\"method\":\"GET\",\"rel\":\"up\",\"href\":\"/modelRepository/models/5c956ddc-48ec-41fe-820c-9eb6eab03204/modelVersions\",\"uri\":\"/modelRepository/models/5c956ddc-48ec-41fe-820c-9eb6eab03204/modelVersions\",\"type\":\"application/vnd.sas.collection\",\"itemType\":\"application/vnd.sas.models.model\"},{\"method\":\"GET\",\"rel\":\"self\",\"href\":\"/modelRepository/models/5c956ddc-48ec-41fe-820c-9eb6eab03204/modelVersions/3c6409a5-2a37-4f0f-833c-14add6af4f64\",\"uri\":\"/modelRepository/models/5c956ddc-48ec-41fe-820c-9eb6eab03204/modelVersions/3c6409a5-2a37-4f0f-833c-14add6af4f64\",\"type\":\"application/vnd.sas.models.model\"},{\"method\":\"GET\",\"rel\":\"contents\",\"href\":\"/modelRepository/models/5c956ddc-48ec-41fe-820c-9eb6eab03204/modelVersions/3c6409a5-2a37-4f0f-833c-14add6af4f64\",\"uri\":\"/modelRepository/models/5c956ddc-48ec-41fe-820c-9eb6eab03204/modelVersions/3c6409a5-2a37-4f0f-833c-14add6af4f64/contents\",\"type\":\"application/vnd.sas.collection\",\"itemType\":\"application/vnd.sas.models.model.content\"}],\"version\":2,\"id\":\"3c6409a5-2a37-4f0f-833c-14add6af4f64\",\"name\":\"AStore Model\",\"description\":\"None\",\"projectId\":\"c4a52406-96c9-4299-be28-c243c5658bf8\",\"projectName\":\"SASCTL AStore Test Project\",\"projectVersionId\":\"c2c8cc88-79e3-4727-9689-daf2f98c32c0\",\"projectVersionName\":\"Version 2\",\"projectVersionNum\":\"2.0\",\"function\":\"classification\",\"algorithm\":\"Gradient boosting\",\"tool\":\"SAS Visual Data Mining and Machine Learning\",\"toolVersion\":\"\",\"scoreCodeType\":\"ds2MultiType\",\"trainCodeType\":\"\",\"modeler\":\"\",\"externalModelId\":\"\",\"trainTable\":\"\",\"eventProbVar\":\"\",\"targetEvent\":\"\",\"suggestedChampion\":false,\"candidateChampion\":false,\"role\":\"plain\",\"immutable\":true,\"inputVariables\":[{\"version\":2,\"name\":\"PetalLength\",\"role\":\"input\",\"type\":\"decimal\",\"length\":8},{\"version\":2,\"name\":\"PetalWidth\",\"role\":\"input\",\"type\":\"decimal\",\"length\":8},{\"version\":2,\"name\":\"SepalLength\",\"role\":\"input\",\"type\":\"decimal\",\"length\":8},{\"version\":2,\"name\":\"SepalWidth\",\"role\":\"input\",\"type\":\"decimal\",\"length\":8},{\"version\":2,\"name\":\"Species\",\"role\":\"input\",\"type\":\"decimal\",\"length\":8}],\"outputVariables\":[{\"version\":2,\"name\":\"I_Species\",\"role\":\"output\",\"type\":\"string\",\"length\":32},{\"version\":2,\"name\":\"P_Species0\",\"role\":\"output\",\"type\":\"decimal\",\"length\":8},{\"version\":2,\"name\":\"P_Species1\",\"role\":\"output\",\"type\":\"decimal\",\"length\":8},{\"version\":2,\"name\":\"P_Species2\",\"role\":\"output\",\"type\":\"decimal\",\"length\":8},{\"version\":2,\"name\":\"_WARN_\",\"role\":\"output\",\"type\":\"string\",\"length\":4}],\"modelVersionName\":\"2.0\",\"retrainable\":false,\"targetVariable\":\"Species\",\"externalUrl\":\"\",\"inputVarType\":\"score\",\"tags\":[],\"globalTags\":[],\"modelLastModifiedBy\":\"USERNAME\",\"modelLastModifiedTimeStamp\":\"2020-02-24T02:43:10.457Z\",\"modelCreatedBy\":\"USERNAME\",\"modelCreationTimeStamp\":\"2020-02-24T02:43:03.677Z\"},{\"creationTimeStamp\":\"2020-02-24T02:45:20.713Z\",\"modifiedTimeStamp\":\"2020-02-24T02:45:20.713Z\",\"createdBy\":\"USERNAME\",\"modifiedBy\":\"USERNAME\",\"links\":[{\"method\":\"GET\",\"rel\":\"up\",\"href\":\"/modelRepository/models/5c956ddc-48ec-41fe-820c-9eb6eab03204/modelVersions\",\"uri\":\"/modelRepository/models/5c956ddc-48ec-41fe-820c-9eb6eab03204/modelVersions\",\"type\":\"application/vnd.sas.collection\",\"itemType\":\"application/vnd.sas.models.model\"},{\"method\":\"GET\",\"rel\":\"self\",\"href\":\"/modelRepository/models/5c956ddc-48ec-41fe-820c-9eb6eab03204/modelVersions/d0508957-4dfd-45cf-83fa-ab6eafef70e4\",\"uri\":\"/modelRepository/models/5c956ddc-48ec-41fe-820c-9eb6eab03204/modelVersions/d0508957-4dfd-45cf-83fa-ab6eafef70e4\",\"type\":\"application/vnd.sas.models.model\"},{\"method\":\"GET\",\"rel\":\"contents\",\"href\":\"/modelRepository/models/5c956ddc-48ec-41fe-820c-9eb6eab03204/modelVersions/d0508957-4dfd-45cf-83fa-ab6eafef70e4\",\"uri\":\"/modelRepository/models/5c956ddc-48ec-41fe-820c-9eb6eab03204/modelVersions/d0508957-4dfd-45cf-83fa-ab6eafef70e4/contents\",\"type\":\"application/vnd.sas.collection\",\"itemType\":\"application/vnd.sas.models.model.content\"}],\"version\":2,\"id\":\"d0508957-4dfd-45cf-83fa-ab6eafef70e4\",\"name\":\"AStore Model\",\"description\":\"None\",\"projectId\":\"c4a52406-96c9-4299-be28-c243c5658bf8\",\"projectName\":\"SASCTL AStore Test Project\",\"projectVersionId\":\"c2c8cc88-79e3-4727-9689-daf2f98c32c0\",\"projectVersionName\":\"Version 2\",\"projectVersionNum\":\"2.0\",\"function\":\"classification\",\"algorithm\":\"Gradient boosting\",\"tool\":\"SAS Visual Data Mining and Machine Learning\",\"toolVersion\":\"\",\"scoreCodeType\":\"ds2MultiType\",\"trainCodeType\":\"\",\"modeler\":\"\",\"externalModelId\":\"\",\"trainTable\":\"\",\"eventProbVar\":\"\",\"targetEvent\":\"\",\"suggestedChampion\":false,\"candidateChampion\":false,\"role\":\"plain\",\"immutable\":true,\"inputVariables\":[{\"version\":2,\"name\":\"PetalLength\",\"role\":\"input\",\"type\":\"decimal\",\"length\":8},{\"version\":2,\"name\":\"PetalWidth\",\"role\":\"input\",\"type\":\"decimal\",\"length\":8},{\"version\":2,\"name\":\"SepalLength\",\"role\":\"input\",\"type\":\"decimal\",\"length\":8},{\"version\":2,\"name\":\"SepalWidth\",\"role\":\"input\",\"type\":\"decimal\",\"length\":8},{\"version\":2,\"name\":\"Species\",\"role\":\"input\",\"type\":\"decimal\",\"length\":8}],\"outputVariables\":[{\"version\":2,\"name\":\"I_Species\",\"role\":\"output\",\"type\":\"string\",\"length\":32},{\"version\":2,\"name\":\"P_Species0\",\"role\":\"output\",\"type\":\"decimal\",\"length\":8},{\"version\":2,\"name\":\"P_Species1\",\"role\":\"output\",\"type\":\"decimal\",\"length\":8},{\"version\":2,\"name\":\"P_Species2\",\"role\":\"output\",\"type\":\"decimal\",\"length\":8},{\"version\":2,\"name\":\"_WARN_\",\"role\":\"output\",\"type\":\"string\",\"length\":4}],\"modelVersionName\":\"2.1\",\"retrainable\":false,\"targetVariable\":\"Species\",\"externalUrl\":\"\",\"inputVarType\":\"score\",\"tags\":[],\"globalTags\":[],\"modelLastModifiedBy\":\"USERNAME\",\"modelLastModifiedTimeStamp\":\"2020-02-24T02:43:12.874Z\",\"modelCreatedBy\":\"USERNAME\",\"modelCreationTimeStamp\":\"2020-02-24T02:43:03.677Z\"}],\"modelVersionName\":\"3.0\",\"retrainable\":false,\"targetVariable\":\"Species\",\"externalUrl\":\"\",\"inputVarType\":\"score\",\"tags\":[],\"globalTags\":[]}"
        },
        "headers": {
          "Cache-Control": [
            "no-cache, no-store, max-age=0, must-revalidate"
          ],
          "Connection": [
            "Keep-Alive"
          ],
          "Content-Security-Policy": [
            "default-src 'self'; script-src 'self' 'unsafe-inline' 'unsafe-eval'; img-src 'self' *.sas.com blob: data:; style-src 'self' 'unsafe-inline'; child-src 'self' blob: data: mailto:;"
          ],
          "Content-Type": [
            "application/vnd.sas.models.model+json;charset=UTF-8"
          ],
          "Date": [
            "Mon, 24 Feb 2020 02:52:35 GMT"
          ],
          "ETag": [
            "\"k6zuz5wl\""
          ],
          "Expires": [
            "0"
          ],
          "Keep-Alive": [
            "timeout=5, max=96"
          ],
          "Last-Modified": [
            "Mon, 24 Feb 2020 02:45:21 GMT"
          ],
          "Pragma": [
            "no-cache"
          ],
          "Strict-Transport-Security": [
            "max-age=31536000 ; includeSubDomains"
          ],
          "Transfer-Encoding": [
            "chunked"
          ],
          "Vary": [
            "User-Agent"
          ],
          "X-Content-Type-Options": [
            "nosniff"
          ],
          "X-Frame-Options": [
            "SAMEORIGIN"
          ],
          "X-XSS-Protection": [
            "1; mode=block"
          ]
        },
        "status": {
          "code": 200,
          "message": ""
        },
        "url": "https://hostname.com/modelRepository/models/5c956ddc-48ec-41fe-820c-9eb6eab03204"
      }
    },
    {
      "recorded_at": "2020-02-24T02:52:42",
      "request": {
        "body": {
          "encoding": "utf-8",
          "string": "{\"name\": \"AStore Model\", \"notes\": \"None\", \"modelContents\": [{\"modelName\": \"AStoreModel\", \"sourceUri\": \"/modelRepository/models/5c956ddc-48ec-41fe-820c-9eb6eab03204\", \"publishLevel\": \"model\"}], \"destinationName\": \"maslocal\"}"
        },
        "headers": {
          "Accept": [
            "*/*"
          ],
          "Accept-Encoding": [
            "gzip, deflate"
          ],
          "Authorization": [
            "Bearer [redacted]"
          ],
          "Connection": [
            "keep-alive"
          ],
          "Content-Length": [
            "223"
          ],
          "Content-Type": [
            "application/vnd.sas.models.publishing.request.asynchronous+json"
          ],
          "User-Agent": [
            "python-requests/2.22.0"
          ]
        },
        "method": "POST",
        "uri": "https://hostname.com/modelManagement/publish?force=True&reloadModelTable=False"
      },
      "response": {
        "body": {
          "encoding": "UTF-8",
          "string": "{\"creationTimeStamp\":\"2020-02-24T02:52:42.303Z\",\"modifiedTimeStamp\":\"2020-02-24T02:52:42.363Z\",\"createdBy\":\"USERNAME\",\"modifiedBy\":\"USERNAME\",\"version\":1,\"id\":\"9916b7f9-3893-45e9-917e-72a548b0cbc3\",\"publishName\":\"AStoreModel\",\"publishType\":\"mas\",\"verified\":false,\"destinationName\":\"maslocal\",\"destination\":{\"creationTimeStamp\":\"2020-02-24T02:52:42.303Z\",\"modifiedTimeStamp\":\"2020-02-24T02:52:42.303Z\",\"createdBy\":\"USERNAME\",\"modifiedBy\":\"USERNAME\",\"id\":\"2c89eebd-7149-4a20-b2d9-144ab181ef49\",\"links\":[],\"version\":1,\"name\":\"maslocal\",\"description\":\"The default publishing destination for the Micro Analytic Score service.\",\"destinationType\":\"microAnalyticService\"},\"principalId\":\"5c956ddc-48ec-41fe-820c-9eb6eab03204\",\"codeType\":\"ds2\",\"analyticStoreUri\":[],\"sourceUri\":\"/modelRepository/models/5c956ddc-48ec-41fe-820c-9eb6eab03204\",\"modelId\":\"5c956ddc-48ec-41fe-820c-9eb6eab03204\",\"publishLevel\":\"model\",\"state\":\"running\",\"properties\":{\"masModules\":null},\"links\":[{\"method\":\"GET\",\"rel\":\"self\",\"href\":\"/modelPublish/models/9916b7f9-3893-45e9-917e-72a548b0cbc3\",\"uri\":\"/modelPublish/models/9916b7f9-3893-45e9-917e-72a548b0cbc3\",\"type\":\"application/vnd.sas.models.publishing.publish\"},{\"method\":\"GET\",\"rel\":\"up\",\"href\":\"/modelPublish/models\",\"uri\":\"/modelPublish/models\",\"type\":\"application/vnd.sas.collection\"},{\"method\":\"PUT\",\"rel\":\"update\",\"href\":\"/modelPublish/models/9916b7f9-3893-45e9-917e-72a548b0cbc3\",\"uri\":\"/modelPublish/models/9916b7f9-3893-45e9-917e-72a548b0cbc3\",\"type\":\"application/vnd.sas.models.publishing.publish\"},{\"method\":\"GET\",\"rel\":\"publishingLog\",\"href\":\"/modelPublish/models/9916b7f9-3893-45e9-917e-72a548b0cbc3/log\",\"uri\":\"/modelPublish/models/9916b7f9-3893-45e9-917e-72a548b0cbc3/log\",\"type\":\"application/json\"}],\"name\":\"AStoreModel\"}"
        },
        "headers": {
          "Cache-Control": [
            "no-cache, no-store, max-age=0, must-revalidate"
          ],
          "Connection": [
            "Keep-Alive"
          ],
          "Content-Security-Policy": [
            "default-src 'self'; script-src 'self' 'unsafe-inline' 'unsafe-eval'; img-src 'self' *.sas.com blob: data:; style-src 'self' 'unsafe-inline'; child-src 'self' blob: data: mailto:;"
          ],
          "Content-Type": [
            "application/vnd.sas.models.publishing.publish+json;charset=UTF-8"
          ],
          "Date": [
            "Mon, 24 Feb 2020 02:52:42 GMT"
          ],
          "ETag": [
            "\"k6zv8mbf\""
          ],
          "Expires": [
            "0"
          ],
          "Keep-Alive": [
            "timeout=5, max=95"
          ],
          "Last-Modified": [
            "Mon, 24 Feb 2020 02:52:42 GMT"
          ],
          "Pragma": [
            "no-cache"
          ],
          "Strict-Transport-Security": [
            "max-age=31536000 ; includeSubDomains"
          ],
          "Transfer-Encoding": [
            "chunked"
          ],
          "Vary": [
            "User-Agent"
          ],
          "X-Content-Type-Options": [
            "nosniff"
          ],
          "X-Frame-Options": [
            "SAMEORIGIN"
          ],
          "X-XSS-Protection": [
            "1; mode=block"
          ]
        },
        "status": {
          "code": 201,
          "message": ""
        },
        "url": "https://hostname.com/modelManagement/publish?force=True&reloadModelTable=False"
      }
    },
    {
      "recorded_at": "2020-02-24T02:52:42",
>>>>>>> 65107c2d
      "request": {
        "body": {
          "encoding": "utf-8",
          "string": ""
        },
        "headers": {
          "Accept": [
            "*/*"
          ],
          "Accept-Encoding": [
            "gzip, deflate"
          ],
          "Authorization": [
            "Bearer [redacted]"
          ],
          "Connection": [
            "keep-alive"
          ],
          "User-Agent": [
            "python-requests/2.22.0"
          ]
        },
        "method": "GET",
        "uri": "https://hostname.com/modelPublish/models/9916b7f9-3893-45e9-917e-72a548b0cbc3"
      },
      "response": {
        "body": {
          "encoding": "UTF-8",
<<<<<<< HEAD
          "string": "{\"access_token\":\"[redacted]\",\"token_type\":\"bearer\",\"id_token\":\"eyJhbGciOiJSUzI1NiIsImprdSI6Imh0dHBzOi8vbG9jYWxob3N0L1NBU0xvZ29uL3Rva2VuX2tleXMiLCJraWQiOiJsZWdhY3ktdG9rZW4ta2V5IiwidHlwIjoiSldUIn0.eyJzdWIiOiIwODU0ZGEyMC1jZGVlLTRkZWEtOGRlNC04YTZhMDc2OTg0MDciLCJhdWQiOlsic2FzLmVjIl0sImlzcyI6Imh0dHA6Ly9sb2NhbGhvc3QvU0FTTG9nb24vb2F1dGgvdG9rZW4iLCJleHAiOjE1Nzk1ODU1NTgsImlhdCI6MTU3OTU0OTU1OCwiYW1yIjpbImV4dCIsInB3ZCJdLCJhenAiOiJzYXMuZWMiLCJzY29wZSI6WyJvcGVuaWQiXSwiZW1haWwiOiJzYXNkZW1vQG5vbmUuc2FzLmNvbSIsInppZCI6InVhYSIsIm9yaWdpbiI6ImxkYXAiLCJqdGkiOiIwOTNlMzhmYTUyNmM0ZjI2YTcwMWY2NzA3MWE5NmY2MiIsInByZXZpb3VzX2xvZ29uX3RpbWUiOjE1Nzk1NDk1NTQ4MTMsImVtYWlsX3ZlcmlmaWVkIjpmYWxzZSwiY2xpZW50X2lkIjoic2FzLmVjIiwiY2lkIjoic2FzLmVjIiwiZ3JhbnRfdHlwZSI6InBhc3N3b3JkIiwidXNlcl9uYW1lIjoic2FzZGVtbyIsInJldl9zaWciOiI5ZjAwNjhmYSIsImF1dGhfdGltZSI6MTU3OTU0OTU1OCwidXNlcl9pZCI6IjA4NTRkYTIwLWNkZWUtNGRlYS04ZGU0LThhNmEwNzY5ODQwNyJ9.oIe8PbQJ3eeYO6wgAmxaiU_xjzlKKuX_ZiKZ8uns6NObrL5vCi2rMrMQkiPNUe-7rB4vqN4tTJ3aG11pYJZFt7FfV_SN8-ToegOTgt3iKshtjRlV2TGTvtNIXddh-K0Xg4fRgOcCfxwaNErBHpcbvipHPQTKapMR5qYaaDw8u1T_LRUisJdJSHZDX05nAIqWc8mYhTIkbDfWLLEjteDmjo_raxOPSUWNGvXI2gktdr0kmaUE--pe0QCff748Ju7DuvyqFVATazeEqYs1nMdu_RskHek4gY7LPZhYkywlbIitiNkGB4moMoYl9YpIeifa4q8qMYLumi0uIdDJ6K6kBQ\",\"expires_in\":35999,\"scope\":\"clients.read clients.secret DataBuilders uaa.resource openid ApplicationAdministrators uaa.admin clients.admin EsriUsers scim.read SASScoreUsers SASAdministrators clients.write scim.write\",\"jti\":\"093e38fa526c4f26a701f67071a96f62\"}"
        },
        "headers": {
          "Cache-Control": [
            "no-store"
=======
          "string": "{\"creationTimeStamp\":\"2020-02-24T02:52:42.303Z\",\"modifiedTimeStamp\":\"2020-02-24T02:52:42.367Z\",\"createdBy\":\"USERNAME\",\"modifiedBy\":\"USERNAME\",\"version\":1,\"id\":\"9916b7f9-3893-45e9-917e-72a548b0cbc3\",\"publishName\":\"AStoreModel\",\"publishType\":\"mas\",\"verified\":false,\"destinationName\":\"maslocal\",\"destination\":{\"creationTimeStamp\":\"2020-02-24T02:52:42.303Z\",\"modifiedTimeStamp\":\"2020-02-24T02:52:42.303Z\",\"createdBy\":\"USERNAME\",\"modifiedBy\":\"USERNAME\",\"id\":\"2c89eebd-7149-4a20-b2d9-144ab181ef49\",\"links\":[],\"version\":1,\"name\":\"maslocal\",\"description\":\"The default publishing destination for the Micro Analytic Score service.\",\"destinationType\":\"microAnalyticService\"},\"principalId\":\"5c956ddc-48ec-41fe-820c-9eb6eab03204\",\"codeType\":\"ds2\",\"analyticStoreUri\":[],\"sourceUri\":\"/modelRepository/models/5c956ddc-48ec-41fe-820c-9eb6eab03204\",\"modelId\":\"5c956ddc-48ec-41fe-820c-9eb6eab03204\",\"publishLevel\":\"model\",\"state\":\"pending\",\"properties\":{\"masModules\":[{\"modelName\":\"AStoreModel\",\"jobUri\":\"/microanalyticScore/jobs/143b6b8c-893a-4fbf-a51a-6ac4ee70bfe5\"}]},\"links\":[{\"method\":\"GET\",\"rel\":\"self\",\"href\":\"/modelPublish/models/9916b7f9-3893-45e9-917e-72a548b0cbc3\",\"uri\":\"/modelPublish/models/9916b7f9-3893-45e9-917e-72a548b0cbc3\",\"type\":\"application/vnd.sas.models.publishing.publish\"},{\"method\":\"GET\",\"rel\":\"up\",\"href\":\"/modelPublish/models\",\"uri\":\"/modelPublish/models\",\"type\":\"application/vnd.sas.collection\"},{\"method\":\"PUT\",\"rel\":\"update\",\"href\":\"/modelPublish/models/9916b7f9-3893-45e9-917e-72a548b0cbc3\",\"uri\":\"/modelPublish/models/9916b7f9-3893-45e9-917e-72a548b0cbc3\",\"type\":\"application/vnd.sas.models.publishing.publish\"},{\"method\":\"GET\",\"rel\":\"publishingLog\",\"href\":\"/modelPublish/models/9916b7f9-3893-45e9-917e-72a548b0cbc3/log\",\"uri\":\"/modelPublish/models/9916b7f9-3893-45e9-917e-72a548b0cbc3/log\",\"type\":\"application/json\"}],\"name\":\"AStoreModel\"}"
        },
        "headers": {
          "Cache-Control": [
            "no-cache, no-store, max-age=0, must-revalidate"
>>>>>>> 65107c2d
          ],
          "Connection": [
            "Keep-Alive"
          ],
          "Content-Security-Policy": [
            "default-src 'self'; script-src 'self' 'unsafe-inline' 'unsafe-eval'; img-src 'self' *.sas.com blob: data:; style-src 'self' 'unsafe-inline'; child-src 'self' blob: data: mailto:;"
          ],
          "Content-Type": [
            "application/vnd.sas.models.publishing.publish+json;charset=UTF-8"
          ],
          "Date": [
<<<<<<< HEAD
            "Mon, 20 Jan 2020 19:45:58 GMT"
=======
            "Mon, 24 Feb 2020 02:52:44 GMT"
          ],
          "Expires": [
            "0"
>>>>>>> 65107c2d
          ],
          "Keep-Alive": [
            "timeout=5, max=94"
          ],
          "Pragma": [
            "no-cache"
          ],
<<<<<<< HEAD
          "Server": [
            "Apache/2.4"
=======
          "Strict-Transport-Security": [
            "max-age=31536000 ; includeSubDomains"
          ],
          "Transfer-Encoding": [
            "chunked"
          ],
          "Vary": [
            "User-Agent"
          ],
          "X-Content-Type-Options": [
            "nosniff"
          ],
          "X-Frame-Options": [
            "SAMEORIGIN"
          ],
          "X-XSS-Protection": [
            "1; mode=block"
          ]
        },
        "status": {
          "code": 200,
          "message": ""
        },
        "url": "https://hostname.com/modelPublish/models/9916b7f9-3893-45e9-917e-72a548b0cbc3"
      }
    },
    {
      "recorded_at": "2020-02-24T02:52:43",
      "request": {
        "body": {
          "encoding": "utf-8",
          "string": ""
        },
        "headers": {
          "Accept": [
            "*/*"
          ],
          "Accept-Encoding": [
            "gzip, deflate"
          ],
          "Authorization": [
            "Bearer [redacted]"
          ],
          "Connection": [
            "keep-alive"
          ],
          "User-Agent": [
            "python-requests/2.22.0"
          ]
        },
        "method": "GET",
        "uri": "https://hostname.com/modelPublish/models/9916b7f9-3893-45e9-917e-72a548b0cbc3"
      },
      "response": {
        "body": {
          "encoding": "UTF-8",
          "string": "{\"creationTimeStamp\":\"2020-02-24T02:52:42.303Z\",\"modifiedTimeStamp\":\"2020-02-24T02:52:42.367Z\",\"createdBy\":\"USERNAME\",\"modifiedBy\":\"USERNAME\",\"version\":1,\"id\":\"9916b7f9-3893-45e9-917e-72a548b0cbc3\",\"publishName\":\"AStoreModel\",\"publishType\":\"mas\",\"verified\":false,\"destinationName\":\"maslocal\",\"destination\":{\"creationTimeStamp\":\"2020-02-24T02:52:42.303Z\",\"modifiedTimeStamp\":\"2020-02-24T02:52:42.303Z\",\"createdBy\":\"USERNAME\",\"modifiedBy\":\"USERNAME\",\"id\":\"2c89eebd-7149-4a20-b2d9-144ab181ef49\",\"links\":[],\"version\":1,\"name\":\"maslocal\",\"description\":\"The default publishing destination for the Micro Analytic Score service.\",\"destinationType\":\"microAnalyticService\"},\"principalId\":\"5c956ddc-48ec-41fe-820c-9eb6eab03204\",\"codeType\":\"ds2\",\"analyticStoreUri\":[],\"sourceUri\":\"/modelRepository/models/5c956ddc-48ec-41fe-820c-9eb6eab03204\",\"modelId\":\"5c956ddc-48ec-41fe-820c-9eb6eab03204\",\"publishLevel\":\"model\",\"state\":\"pending\",\"properties\":{\"masModules\":[{\"modelName\":\"AStoreModel\",\"jobUri\":\"/microanalyticScore/jobs/143b6b8c-893a-4fbf-a51a-6ac4ee70bfe5\"}]},\"links\":[{\"method\":\"GET\",\"rel\":\"self\",\"href\":\"/modelPublish/models/9916b7f9-3893-45e9-917e-72a548b0cbc3\",\"uri\":\"/modelPublish/models/9916b7f9-3893-45e9-917e-72a548b0cbc3\",\"type\":\"application/vnd.sas.models.publishing.publish\"},{\"method\":\"GET\",\"rel\":\"up\",\"href\":\"/modelPublish/models\",\"uri\":\"/modelPublish/models\",\"type\":\"application/vnd.sas.collection\"},{\"method\":\"PUT\",\"rel\":\"update\",\"href\":\"/modelPublish/models/9916b7f9-3893-45e9-917e-72a548b0cbc3\",\"uri\":\"/modelPublish/models/9916b7f9-3893-45e9-917e-72a548b0cbc3\",\"type\":\"application/vnd.sas.models.publishing.publish\"},{\"method\":\"GET\",\"rel\":\"publishingLog\",\"href\":\"/modelPublish/models/9916b7f9-3893-45e9-917e-72a548b0cbc3/log\",\"uri\":\"/modelPublish/models/9916b7f9-3893-45e9-917e-72a548b0cbc3/log\",\"type\":\"application/json\"}],\"name\":\"AStoreModel\"}"
        },
        "headers": {
          "Cache-Control": [
            "no-cache, no-store, max-age=0, must-revalidate"
          ],
          "Connection": [
            "Keep-Alive"
          ],
          "Content-Security-Policy": [
            "default-src 'self'; script-src 'self' 'unsafe-inline' 'unsafe-eval'; img-src 'self' *.sas.com blob: data:; style-src 'self' 'unsafe-inline'; child-src 'self' blob: data: mailto:;"
          ],
          "Content-Type": [
            "application/vnd.sas.models.publishing.publish+json;charset=UTF-8"
          ],
          "Date": [
            "Mon, 24 Feb 2020 02:52:44 GMT"
          ],
          "Expires": [
            "0"
          ],
          "Keep-Alive": [
            "timeout=5, max=93"
          ],
          "Pragma": [
            "no-cache"
>>>>>>> 65107c2d
          ],
          "Strict-Transport-Security": [
            "max-age=31536000 ; includeSubDomains"
          ],
          "Transfer-Encoding": [
            "chunked"
          ],
          "Vary": [
            "User-Agent"
          ],
          "X-Content-Type-Options": [
            "nosniff"
          ],
          "X-Frame-Options": [
            "SAMEORIGIN"
          ],
          "X-XSS-Protection": [
            "1; mode=block"
          ]
        },
        "status": {
          "code": 200,
          "message": ""
        },
        "url": "https://hostname.com/modelPublish/models/9916b7f9-3893-45e9-917e-72a548b0cbc3"
      }
    },
    {
      "recorded_at": "2020-02-24T02:52:43",
      "request": {
        "body": {
          "encoding": "utf-8",
          "string": ""
        },
        "headers": {
          "Accept": [
            "*/*"
          ],
          "Accept-Encoding": [
            "gzip, deflate"
          ],
          "Authorization": [
            "Bearer [redacted]"
          ],
          "Connection": [
            "keep-alive"
          ],
          "User-Agent": [
            "python-requests/2.22.0"
          ]
        },
        "method": "GET",
        "uri": "https://hostname.com/modelPublish/models/9916b7f9-3893-45e9-917e-72a548b0cbc3"
      },
      "response": {
        "body": {
          "encoding": "UTF-8",
          "string": "{\"creationTimeStamp\":\"2020-02-24T02:52:42.303Z\",\"modifiedTimeStamp\":\"2020-02-24T02:52:42.367Z\",\"createdBy\":\"USERNAME\",\"modifiedBy\":\"USERNAME\",\"version\":1,\"id\":\"9916b7f9-3893-45e9-917e-72a548b0cbc3\",\"publishName\":\"AStoreModel\",\"publishType\":\"mas\",\"verified\":false,\"destinationName\":\"maslocal\",\"destination\":{\"creationTimeStamp\":\"2020-02-24T02:52:42.303Z\",\"modifiedTimeStamp\":\"2020-02-24T02:52:42.303Z\",\"createdBy\":\"USERNAME\",\"modifiedBy\":\"USERNAME\",\"id\":\"2c89eebd-7149-4a20-b2d9-144ab181ef49\",\"links\":[],\"version\":1,\"name\":\"maslocal\",\"description\":\"The default publishing destination for the Micro Analytic Score service.\",\"destinationType\":\"microAnalyticService\"},\"principalId\":\"5c956ddc-48ec-41fe-820c-9eb6eab03204\",\"codeType\":\"ds2\",\"analyticStoreUri\":[],\"sourceUri\":\"/modelRepository/models/5c956ddc-48ec-41fe-820c-9eb6eab03204\",\"modelId\":\"5c956ddc-48ec-41fe-820c-9eb6eab03204\",\"publishLevel\":\"model\",\"state\":\"pending\",\"properties\":{\"masModules\":[{\"modelName\":\"AStoreModel\",\"jobUri\":\"/microanalyticScore/jobs/143b6b8c-893a-4fbf-a51a-6ac4ee70bfe5\"}]},\"links\":[{\"method\":\"GET\",\"rel\":\"self\",\"href\":\"/modelPublish/models/9916b7f9-3893-45e9-917e-72a548b0cbc3\",\"uri\":\"/modelPublish/models/9916b7f9-3893-45e9-917e-72a548b0cbc3\",\"type\":\"application/vnd.sas.models.publishing.publish\"},{\"method\":\"GET\",\"rel\":\"up\",\"href\":\"/modelPublish/models\",\"uri\":\"/modelPublish/models\",\"type\":\"application/vnd.sas.collection\"},{\"method\":\"PUT\",\"rel\":\"update\",\"href\":\"/modelPublish/models/9916b7f9-3893-45e9-917e-72a548b0cbc3\",\"uri\":\"/modelPublish/models/9916b7f9-3893-45e9-917e-72a548b0cbc3\",\"type\":\"application/vnd.sas.models.publishing.publish\"},{\"method\":\"GET\",\"rel\":\"publishingLog\",\"href\":\"/modelPublish/models/9916b7f9-3893-45e9-917e-72a548b0cbc3/log\",\"uri\":\"/modelPublish/models/9916b7f9-3893-45e9-917e-72a548b0cbc3/log\",\"type\":\"application/json\"}],\"name\":\"AStoreModel\"}"
        },
        "headers": {
          "Cache-Control": [
            "no-cache, no-store, max-age=0, must-revalidate"
          ],
          "Connection": [
            "Keep-Alive"
          ],
          "Content-Security-Policy": [
            "default-src 'self'; script-src 'self' 'unsafe-inline' 'unsafe-eval'; img-src 'self' *.sas.com blob: data:; style-src 'self' 'unsafe-inline'; child-src 'self' blob: data: mailto:;"
          ],
          "Content-Type": [
            "application/vnd.sas.models.publishing.publish+json;charset=UTF-8"
          ],
          "Date": [
            "Mon, 24 Feb 2020 02:52:46 GMT"
          ],
          "Expires": [
            "0"
          ],
          "Keep-Alive": [
            "timeout=5, max=92"
          ],
          "Pragma": [
            "no-cache"
          ],
          "Strict-Transport-Security": [
            "max-age=31536000 ; includeSubDomains"
          ],
          "Transfer-Encoding": [
            "chunked"
          ],
          "Vary": [
            "User-Agent"
          ],
          "X-Content-Type-Options": [
            "nosniff"
          ],
          "X-Frame-Options": [
            "SAMEORIGIN"
          ],
          "X-XSS-Protection": [
            "1; mode=block"
          ]
        },
        "status": {
          "code": 200,
          "message": ""
        },
        "url": "https://hostname.com/modelPublish/models/9916b7f9-3893-45e9-917e-72a548b0cbc3"
      }
    },
    {
      "recorded_at": "2020-02-24T02:52:44",
      "request": {
        "body": {
          "encoding": "utf-8",
          "string": ""
        },
        "headers": {
          "Accept": [
            "*/*"
          ],
          "Accept-Encoding": [
            "gzip, deflate"
          ],
          "Authorization": [
            "Bearer [redacted]"
          ],
          "Connection": [
            "keep-alive"
          ],
          "User-Agent": [
            "python-requests/2.22.0"
          ]
        },
        "method": "GET",
        "uri": "https://hostname.com/modelPublish/models/9916b7f9-3893-45e9-917e-72a548b0cbc3"
      },
      "response": {
        "body": {
          "encoding": "UTF-8",
          "string": "{\"creationTimeStamp\":\"2020-02-24T02:52:42.303Z\",\"modifiedTimeStamp\":\"2020-02-24T02:52:42.367Z\",\"createdBy\":\"USERNAME\",\"modifiedBy\":\"USERNAME\",\"version\":1,\"id\":\"9916b7f9-3893-45e9-917e-72a548b0cbc3\",\"publishName\":\"AStoreModel\",\"publishType\":\"mas\",\"verified\":false,\"destinationName\":\"maslocal\",\"destination\":{\"creationTimeStamp\":\"2020-02-24T02:52:42.303Z\",\"modifiedTimeStamp\":\"2020-02-24T02:52:42.303Z\",\"createdBy\":\"USERNAME\",\"modifiedBy\":\"USERNAME\",\"id\":\"2c89eebd-7149-4a20-b2d9-144ab181ef49\",\"links\":[],\"version\":1,\"name\":\"maslocal\",\"description\":\"The default publishing destination for the Micro Analytic Score service.\",\"destinationType\":\"microAnalyticService\"},\"principalId\":\"5c956ddc-48ec-41fe-820c-9eb6eab03204\",\"codeType\":\"ds2\",\"analyticStoreUri\":[],\"sourceUri\":\"/modelRepository/models/5c956ddc-48ec-41fe-820c-9eb6eab03204\",\"modelId\":\"5c956ddc-48ec-41fe-820c-9eb6eab03204\",\"publishLevel\":\"model\",\"state\":\"pending\",\"properties\":{\"masModules\":[{\"modelName\":\"AStoreModel\",\"jobUri\":\"/microanalyticScore/jobs/143b6b8c-893a-4fbf-a51a-6ac4ee70bfe5\"}]},\"links\":[{\"method\":\"GET\",\"rel\":\"self\",\"href\":\"/modelPublish/models/9916b7f9-3893-45e9-917e-72a548b0cbc3\",\"uri\":\"/modelPublish/models/9916b7f9-3893-45e9-917e-72a548b0cbc3\",\"type\":\"application/vnd.sas.models.publishing.publish\"},{\"method\":\"GET\",\"rel\":\"up\",\"href\":\"/modelPublish/models\",\"uri\":\"/modelPublish/models\",\"type\":\"application/vnd.sas.collection\"},{\"method\":\"PUT\",\"rel\":\"update\",\"href\":\"/modelPublish/models/9916b7f9-3893-45e9-917e-72a548b0cbc3\",\"uri\":\"/modelPublish/models/9916b7f9-3893-45e9-917e-72a548b0cbc3\",\"type\":\"application/vnd.sas.models.publishing.publish\"},{\"method\":\"GET\",\"rel\":\"publishingLog\",\"href\":\"/modelPublish/models/9916b7f9-3893-45e9-917e-72a548b0cbc3/log\",\"uri\":\"/modelPublish/models/9916b7f9-3893-45e9-917e-72a548b0cbc3/log\",\"type\":\"application/json\"}],\"name\":\"AStoreModel\"}"
        },
        "headers": {
          "Cache-Control": [
            "no-cache, no-store, max-age=0, must-revalidate"
          ],
          "Connection": [
            "Keep-Alive"
          ],
          "Content-Security-Policy": [
            "default-src 'self'; script-src 'self' 'unsafe-inline' 'unsafe-eval'; img-src 'self' *.sas.com blob: data:; style-src 'self' 'unsafe-inline'; child-src 'self' blob: data: mailto:;"
          ],
          "Content-Type": [
            "application/vnd.sas.models.publishing.publish+json;charset=UTF-8"
          ],
          "Date": [
            "Mon, 24 Feb 2020 02:52:46 GMT"
          ],
          "Expires": [
            "0"
          ],
          "Keep-Alive": [
            "timeout=5, max=91"
          ],
          "Pragma": [
            "no-cache"
          ],
          "Strict-Transport-Security": [
            "max-age=31536000 ; includeSubDomains"
          ],
          "Transfer-Encoding": [
            "chunked"
          ],
          "Vary": [
            "User-Agent"
          ],
          "X-Content-Type-Options": [
            "nosniff"
          ],
          "X-Frame-Options": [
            "SAMEORIGIN"
          ],
          "X-XSS-Protection": [
            "1; mode=block"
          ]
        },
        "status": {
          "code": 200,
          "message": ""
        },
        "url": "https://hostname.com/modelPublish/models/9916b7f9-3893-45e9-917e-72a548b0cbc3"
      }
    },
    {
      "recorded_at": "2020-02-24T02:52:45",
      "request": {
        "body": {
          "encoding": "utf-8",
          "string": ""
        },
        "headers": {
          "Accept": [
            "*/*"
          ],
          "Accept-Encoding": [
            "gzip, deflate"
          ],
          "Authorization": [
            "Bearer [redacted]"
          ],
          "Connection": [
            "keep-alive"
          ],
          "User-Agent": [
            "python-requests/2.22.0"
          ]
        },
        "method": "GET",
        "uri": "https://hostname.com/modelPublish/models/9916b7f9-3893-45e9-917e-72a548b0cbc3"
      },
      "response": {
        "body": {
          "encoding": "UTF-8",
          "string": "{\"creationTimeStamp\":\"2020-02-24T02:52:42.303Z\",\"modifiedTimeStamp\":\"2020-02-24T02:52:42.367Z\",\"createdBy\":\"USERNAME\",\"modifiedBy\":\"USERNAME\",\"version\":1,\"id\":\"9916b7f9-3893-45e9-917e-72a548b0cbc3\",\"publishName\":\"AStoreModel\",\"publishType\":\"mas\",\"verified\":false,\"destinationName\":\"maslocal\",\"destination\":{\"creationTimeStamp\":\"2020-02-24T02:52:42.303Z\",\"modifiedTimeStamp\":\"2020-02-24T02:52:42.303Z\",\"createdBy\":\"USERNAME\",\"modifiedBy\":\"USERNAME\",\"id\":\"2c89eebd-7149-4a20-b2d9-144ab181ef49\",\"links\":[],\"version\":1,\"name\":\"maslocal\",\"description\":\"The default publishing destination for the Micro Analytic Score service.\",\"destinationType\":\"microAnalyticService\"},\"principalId\":\"5c956ddc-48ec-41fe-820c-9eb6eab03204\",\"codeType\":\"ds2\",\"analyticStoreUri\":[],\"sourceUri\":\"/modelRepository/models/5c956ddc-48ec-41fe-820c-9eb6eab03204\",\"modelId\":\"5c956ddc-48ec-41fe-820c-9eb6eab03204\",\"publishLevel\":\"model\",\"state\":\"pending\",\"properties\":{\"masModules\":[{\"modelName\":\"AStoreModel\",\"jobUri\":\"/microanalyticScore/jobs/143b6b8c-893a-4fbf-a51a-6ac4ee70bfe5\"}]},\"links\":[{\"method\":\"GET\",\"rel\":\"self\",\"href\":\"/modelPublish/models/9916b7f9-3893-45e9-917e-72a548b0cbc3\",\"uri\":\"/modelPublish/models/9916b7f9-3893-45e9-917e-72a548b0cbc3\",\"type\":\"application/vnd.sas.models.publishing.publish\"},{\"method\":\"GET\",\"rel\":\"up\",\"href\":\"/modelPublish/models\",\"uri\":\"/modelPublish/models\",\"type\":\"application/vnd.sas.collection\"},{\"method\":\"PUT\",\"rel\":\"update\",\"href\":\"/modelPublish/models/9916b7f9-3893-45e9-917e-72a548b0cbc3\",\"uri\":\"/modelPublish/models/9916b7f9-3893-45e9-917e-72a548b0cbc3\",\"type\":\"application/vnd.sas.models.publishing.publish\"},{\"method\":\"GET\",\"rel\":\"publishingLog\",\"href\":\"/modelPublish/models/9916b7f9-3893-45e9-917e-72a548b0cbc3/log\",\"uri\":\"/modelPublish/models/9916b7f9-3893-45e9-917e-72a548b0cbc3/log\",\"type\":\"application/json\"}],\"name\":\"AStoreModel\"}"
        },
        "headers": {
          "Cache-Control": [
            "no-cache, no-store, max-age=0, must-revalidate"
          ],
          "Connection": [
            "Keep-Alive"
          ],
          "Content-Security-Policy": [
            "default-src 'self'; script-src 'self' 'unsafe-inline' 'unsafe-eval'; img-src 'self' *.sas.com blob: data:; style-src 'self' 'unsafe-inline'; child-src 'self' blob: data: mailto:;"
          ],
          "Content-Type": [
            "application/vnd.sas.models.publishing.publish+json;charset=UTF-8"
          ],
          "Date": [
            "Mon, 24 Feb 2020 02:52:47 GMT"
          ],
          "Expires": [
            "0"
          ],
          "Keep-Alive": [
            "timeout=5, max=90"
          ],
          "Pragma": [
            "no-cache"
          ],
          "Strict-Transport-Security": [
            "max-age=31536000 ; includeSubDomains"
          ],
          "Transfer-Encoding": [
            "chunked"
          ],
          "Vary": [
            "User-Agent"
          ],
          "X-Content-Type-Options": [
            "nosniff"
          ],
          "X-Frame-Options": [
            "SAMEORIGIN"
          ],
          "X-XSS-Protection": [
            "1; mode=block"
          ]
        },
        "status": {
          "code": 200,
          "message": ""
        },
        "url": "https://hostname.com/modelPublish/models/9916b7f9-3893-45e9-917e-72a548b0cbc3"
      }
    },
    {
      "recorded_at": "2020-02-24T02:52:45",
      "request": {
        "body": {
          "encoding": "utf-8",
          "string": ""
        },
        "headers": {
          "Accept": [
            "*/*"
          ],
          "Accept-Encoding": [
            "gzip, deflate"
          ],
          "Authorization": [
            "Bearer [redacted]"
          ],
          "Connection": [
            "keep-alive"
          ],
          "User-Agent": [
            "python-requests/2.22.0"
          ]
        },
        "method": "GET",
        "uri": "https://hostname.com/modelPublish/models/9916b7f9-3893-45e9-917e-72a548b0cbc3"
      },
      "response": {
        "body": {
          "encoding": "UTF-8",
          "string": "{\"creationTimeStamp\":\"2020-02-24T02:52:42.303Z\",\"modifiedTimeStamp\":\"2020-02-24T02:52:42.367Z\",\"createdBy\":\"USERNAME\",\"modifiedBy\":\"USERNAME\",\"version\":1,\"id\":\"9916b7f9-3893-45e9-917e-72a548b0cbc3\",\"publishName\":\"AStoreModel\",\"publishType\":\"mas\",\"verified\":false,\"destinationName\":\"maslocal\",\"destination\":{\"creationTimeStamp\":\"2020-02-24T02:52:42.303Z\",\"modifiedTimeStamp\":\"2020-02-24T02:52:42.303Z\",\"createdBy\":\"USERNAME\",\"modifiedBy\":\"USERNAME\",\"id\":\"2c89eebd-7149-4a20-b2d9-144ab181ef49\",\"links\":[],\"version\":1,\"name\":\"maslocal\",\"description\":\"The default publishing destination for the Micro Analytic Score service.\",\"destinationType\":\"microAnalyticService\"},\"principalId\":\"5c956ddc-48ec-41fe-820c-9eb6eab03204\",\"codeType\":\"ds2\",\"analyticStoreUri\":[],\"sourceUri\":\"/modelRepository/models/5c956ddc-48ec-41fe-820c-9eb6eab03204\",\"modelId\":\"5c956ddc-48ec-41fe-820c-9eb6eab03204\",\"publishLevel\":\"model\",\"state\":\"pending\",\"properties\":{\"masModules\":[{\"modelName\":\"AStoreModel\",\"jobUri\":\"/microanalyticScore/jobs/143b6b8c-893a-4fbf-a51a-6ac4ee70bfe5\"}]},\"links\":[{\"method\":\"GET\",\"rel\":\"self\",\"href\":\"/modelPublish/models/9916b7f9-3893-45e9-917e-72a548b0cbc3\",\"uri\":\"/modelPublish/models/9916b7f9-3893-45e9-917e-72a548b0cbc3\",\"type\":\"application/vnd.sas.models.publishing.publish\"},{\"method\":\"GET\",\"rel\":\"up\",\"href\":\"/modelPublish/models\",\"uri\":\"/modelPublish/models\",\"type\":\"application/vnd.sas.collection\"},{\"method\":\"PUT\",\"rel\":\"update\",\"href\":\"/modelPublish/models/9916b7f9-3893-45e9-917e-72a548b0cbc3\",\"uri\":\"/modelPublish/models/9916b7f9-3893-45e9-917e-72a548b0cbc3\",\"type\":\"application/vnd.sas.models.publishing.publish\"},{\"method\":\"GET\",\"rel\":\"publishingLog\",\"href\":\"/modelPublish/models/9916b7f9-3893-45e9-917e-72a548b0cbc3/log\",\"uri\":\"/modelPublish/models/9916b7f9-3893-45e9-917e-72a548b0cbc3/log\",\"type\":\"application/json\"}],\"name\":\"AStoreModel\"}"
        },
        "headers": {
          "Cache-Control": [
            "no-cache, no-store, max-age=0, must-revalidate"
          ],
          "Connection": [
            "Keep-Alive"
          ],
          "Content-Security-Policy": [
            "default-src 'self'; script-src 'self' 'unsafe-inline' 'unsafe-eval'; img-src 'self' *.sas.com blob: data:; style-src 'self' 'unsafe-inline'; child-src 'self' blob: data: mailto:;"
          ],
          "Content-Type": [
            "application/vnd.sas.models.publishing.publish+json;charset=UTF-8"
          ],
          "Date": [
            "Mon, 24 Feb 2020 02:52:47 GMT"
          ],
          "Expires": [
            "0"
          ],
          "Keep-Alive": [
            "timeout=5, max=89"
          ],
          "Pragma": [
            "no-cache"
          ],
          "Strict-Transport-Security": [
            "max-age=31536000 ; includeSubDomains"
          ],
          "Transfer-Encoding": [
            "chunked"
          ],
          "Vary": [
            "User-Agent"
          ],
          "X-Content-Type-Options": [
            "nosniff"
          ],
          "X-Frame-Options": [
            "SAMEORIGIN"
          ],
          "X-XSS-Protection": [
            "1; mode=block"
          ]
        },
        "status": {
          "code": 200,
          "message": ""
        },
        "url": "https://hostname.com/modelPublish/models/9916b7f9-3893-45e9-917e-72a548b0cbc3"
      }
    },
    {
      "recorded_at": "2020-02-24T02:52:46",
      "request": {
        "body": {
          "encoding": "utf-8",
          "string": ""
        },
        "headers": {
          "Accept": [
            "*/*"
          ],
          "Accept-Encoding": [
            "gzip, deflate"
          ],
          "Authorization": [
            "Bearer [redacted]"
          ],
          "Connection": [
            "keep-alive"
          ],
          "User-Agent": [
            "python-requests/2.22.0"
          ]
        },
        "method": "GET",
        "uri": "https://hostname.com/modelPublish/models/9916b7f9-3893-45e9-917e-72a548b0cbc3"
      },
      "response": {
        "body": {
          "encoding": "UTF-8",
          "string": "{\"creationTimeStamp\":\"2020-02-24T02:52:42.303Z\",\"modifiedTimeStamp\":\"2020-02-24T02:52:42.367Z\",\"createdBy\":\"USERNAME\",\"modifiedBy\":\"USERNAME\",\"version\":1,\"id\":\"9916b7f9-3893-45e9-917e-72a548b0cbc3\",\"publishName\":\"AStoreModel\",\"publishType\":\"mas\",\"verified\":false,\"destinationName\":\"maslocal\",\"destination\":{\"creationTimeStamp\":\"2020-02-24T02:52:42.303Z\",\"modifiedTimeStamp\":\"2020-02-24T02:52:42.303Z\",\"createdBy\":\"USERNAME\",\"modifiedBy\":\"USERNAME\",\"id\":\"2c89eebd-7149-4a20-b2d9-144ab181ef49\",\"links\":[],\"version\":1,\"name\":\"maslocal\",\"description\":\"The default publishing destination for the Micro Analytic Score service.\",\"destinationType\":\"microAnalyticService\"},\"principalId\":\"5c956ddc-48ec-41fe-820c-9eb6eab03204\",\"codeType\":\"ds2\",\"analyticStoreUri\":[],\"sourceUri\":\"/modelRepository/models/5c956ddc-48ec-41fe-820c-9eb6eab03204\",\"modelId\":\"5c956ddc-48ec-41fe-820c-9eb6eab03204\",\"publishLevel\":\"model\",\"state\":\"pending\",\"properties\":{\"masModules\":[{\"modelName\":\"AStoreModel\",\"jobUri\":\"/microanalyticScore/jobs/143b6b8c-893a-4fbf-a51a-6ac4ee70bfe5\"}]},\"links\":[{\"method\":\"GET\",\"rel\":\"self\",\"href\":\"/modelPublish/models/9916b7f9-3893-45e9-917e-72a548b0cbc3\",\"uri\":\"/modelPublish/models/9916b7f9-3893-45e9-917e-72a548b0cbc3\",\"type\":\"application/vnd.sas.models.publishing.publish\"},{\"method\":\"GET\",\"rel\":\"up\",\"href\":\"/modelPublish/models\",\"uri\":\"/modelPublish/models\",\"type\":\"application/vnd.sas.collection\"},{\"method\":\"PUT\",\"rel\":\"update\",\"href\":\"/modelPublish/models/9916b7f9-3893-45e9-917e-72a548b0cbc3\",\"uri\":\"/modelPublish/models/9916b7f9-3893-45e9-917e-72a548b0cbc3\",\"type\":\"application/vnd.sas.models.publishing.publish\"},{\"method\":\"GET\",\"rel\":\"publishingLog\",\"href\":\"/modelPublish/models/9916b7f9-3893-45e9-917e-72a548b0cbc3/log\",\"uri\":\"/modelPublish/models/9916b7f9-3893-45e9-917e-72a548b0cbc3/log\",\"type\":\"application/json\"}],\"name\":\"AStoreModel\"}"
        },
        "headers": {
          "Cache-Control": [
            "no-cache, no-store, max-age=0, must-revalidate"
          ],
          "Connection": [
            "Keep-Alive"
          ],
          "Content-Security-Policy": [
            "default-src 'self'; script-src 'self' 'unsafe-inline' 'unsafe-eval'; img-src 'self' *.sas.com blob: data:; style-src 'self' 'unsafe-inline'; child-src 'self' blob: data: mailto:;"
          ],
          "Content-Type": [
            "application/vnd.sas.models.publishing.publish+json;charset=UTF-8"
          ],
          "Date": [
            "Mon, 24 Feb 2020 02:52:48 GMT"
          ],
          "Expires": [
            "0"
          ],
          "Keep-Alive": [
            "timeout=5, max=88"
          ],
          "Pragma": [
            "no-cache"
          ],
          "Strict-Transport-Security": [
            "max-age=31536000 ; includeSubDomains"
          ],
          "Transfer-Encoding": [
            "chunked"
          ],
          "Vary": [
            "User-Agent"
          ],
          "X-Content-Type-Options": [
            "nosniff"
          ],
          "X-Frame-Options": [
            "SAMEORIGIN"
          ],
          "X-XSS-Protection": [
            "1; mode=block"
          ]
        },
        "status": {
          "code": 200,
          "message": ""
        },
        "url": "https://hostname.com/modelPublish/models/9916b7f9-3893-45e9-917e-72a548b0cbc3"
      }
    },
    {
      "recorded_at": "2020-02-24T02:52:46",
      "request": {
        "body": {
          "encoding": "utf-8",
          "string": ""
        },
        "headers": {
          "Accept": [
            "*/*"
          ],
          "Accept-Encoding": [
            "gzip, deflate"
          ],
          "Authorization": [
            "Bearer [redacted]"
          ],
          "Connection": [
            "keep-alive"
          ],
          "User-Agent": [
            "python-requests/2.22.0"
          ]
        },
        "method": "GET",
        "uri": "https://hostname.com/modelPublish/models/9916b7f9-3893-45e9-917e-72a548b0cbc3"
      },
      "response": {
        "body": {
          "encoding": "UTF-8",
          "string": "{\"creationTimeStamp\":\"2020-02-24T02:52:42.303Z\",\"modifiedTimeStamp\":\"2020-02-24T02:52:42.367Z\",\"createdBy\":\"USERNAME\",\"modifiedBy\":\"USERNAME\",\"version\":1,\"id\":\"9916b7f9-3893-45e9-917e-72a548b0cbc3\",\"publishName\":\"AStoreModel\",\"publishType\":\"mas\",\"verified\":false,\"destinationName\":\"maslocal\",\"destination\":{\"creationTimeStamp\":\"2020-02-24T02:52:42.303Z\",\"modifiedTimeStamp\":\"2020-02-24T02:52:42.303Z\",\"createdBy\":\"USERNAME\",\"modifiedBy\":\"USERNAME\",\"id\":\"2c89eebd-7149-4a20-b2d9-144ab181ef49\",\"links\":[],\"version\":1,\"name\":\"maslocal\",\"description\":\"The default publishing destination for the Micro Analytic Score service.\",\"destinationType\":\"microAnalyticService\"},\"principalId\":\"5c956ddc-48ec-41fe-820c-9eb6eab03204\",\"codeType\":\"ds2\",\"analyticStoreUri\":[],\"sourceUri\":\"/modelRepository/models/5c956ddc-48ec-41fe-820c-9eb6eab03204\",\"modelId\":\"5c956ddc-48ec-41fe-820c-9eb6eab03204\",\"publishLevel\":\"model\",\"state\":\"completed\",\"properties\":{\"masModules\":[{\"modelName\":\"AStoreModel\",\"jobUri\":\"/microanalyticScore/jobs/143b6b8c-893a-4fbf-a51a-6ac4ee70bfe5\",\"uri\":\"/microanalyticScore/modules/astoremodel\"}]},\"links\":[{\"method\":\"GET\",\"rel\":\"self\",\"href\":\"/modelPublish/models/9916b7f9-3893-45e9-917e-72a548b0cbc3\",\"uri\":\"/modelPublish/models/9916b7f9-3893-45e9-917e-72a548b0cbc3\",\"type\":\"application/vnd.sas.models.publishing.publish\"},{\"method\":\"GET\",\"rel\":\"up\",\"href\":\"/modelPublish/models\",\"uri\":\"/modelPublish/models\",\"type\":\"application/vnd.sas.collection\"},{\"method\":\"PUT\",\"rel\":\"update\",\"href\":\"/modelPublish/models/9916b7f9-3893-45e9-917e-72a548b0cbc3\",\"uri\":\"/modelPublish/models/9916b7f9-3893-45e9-917e-72a548b0cbc3\",\"type\":\"application/vnd.sas.models.publishing.publish\"},{\"method\":\"GET\",\"rel\":\"publishingLog\",\"href\":\"/modelPublish/models/9916b7f9-3893-45e9-917e-72a548b0cbc3/log\",\"uri\":\"/modelPublish/models/9916b7f9-3893-45e9-917e-72a548b0cbc3/log\",\"type\":\"application/json\"}],\"name\":\"AStoreModel\"}"
        },
        "headers": {
          "Cache-Control": [
            "no-cache, no-store, max-age=0, must-revalidate"
          ],
          "Connection": [
            "Keep-Alive"
          ],
          "Content-Security-Policy": [
            "default-src 'self'; script-src 'self' 'unsafe-inline' 'unsafe-eval'; img-src 'self' *.sas.com blob: data:; style-src 'self' 'unsafe-inline'; child-src 'self' blob: data: mailto:;"
          ],
          "Content-Type": [
            "application/vnd.sas.models.publishing.publish+json;charset=UTF-8"
          ],
          "Date": [
            "Mon, 24 Feb 2020 02:52:48 GMT"
          ],
          "Expires": [
            "0"
          ],
          "Keep-Alive": [
            "timeout=5, max=87"
          ],
          "Pragma": [
            "no-cache"
          ],
          "Strict-Transport-Security": [
            "max-age=31536000 ; includeSubDomains"
          ],
          "Transfer-Encoding": [
            "chunked"
          ],
          "Vary": [
            "User-Agent"
          ],
          "X-Content-Type-Options": [
            "nosniff"
          ],
          "X-Frame-Options": [
            "SAMEORIGIN"
          ],
          "X-XSS-Protection": [
            "1; mode=block"
          ]
        },
        "status": {
          "code": 200,
          "message": ""
        },
        "url": "https://hostname.com/modelPublish/models/9916b7f9-3893-45e9-917e-72a548b0cbc3"
      }
    },
    {
      "recorded_at": "2020-02-24T02:52:46",
      "request": {
        "body": {
          "encoding": "utf-8",
          "string": ""
        },
        "headers": {
          "Accept": [
            "*/*"
          ],
          "Accept-Encoding": [
            "gzip, deflate"
          ],
          "Authorization": [
            "Bearer [redacted]"
          ],
          "Connection": [
            "keep-alive"
          ],
          "User-Agent": [
            "python-requests/2.22.0"
          ]
        },
        "method": "GET",
        "uri": "https://hostname.com/modelPublish/models/9916b7f9-3893-45e9-917e-72a548b0cbc3/log"
      },
      "response": {
        "body": {
          "encoding": "UTF-8",
          "string": "{\"creationTimeStamp\":\"2020-02-24T02:52:42.458Z\",\"modifiedTimeStamp\":\"2020-02-24T02:52:49.001Z\",\"createdBy\":\"USERNAME\",\"modifiedBy\":\"USERNAME\",\"links\":[{\"method\":\"GET\",\"rel\":\"up\",\"href\":\"/modelPublish/models/9916b7f9-3893-45e9-917e-72a548b0cbc3\",\"uri\":\"/modelPublish/models/9916b7f9-3893-45e9-917e-72a548b0cbc3\",\"type\":\"application/vnd.sas.models.publishing.publish\"},{\"method\":\"GET\",\"rel\":\"self\",\"href\":\"/modelPublish/models/9916b7f9-3893-45e9-917e-72a548b0cbc3/log\",\"uri\":\"/modelPublish/models/9916b7f9-3893-45e9-917e-72a548b0cbc3/log\",\"type\":\"application/json\"}],\"version\":1,\"id\":\"cbcf137f-cb7d-4ba1-b1f4-b98443ea05df\",\"publishName\":\"AStore Model\",\"destinationName\":\"maslocal\",\"modelId\":\"5c956ddc-48ec-41fe-820c-9eb6eab03204\",\"modelName\":\"AStoreModel\",\"log\":\"SUCCESS==={\\\"links\\\":[{\\\"method\\\":\\\"GET\\\",\\\"rel\\\":\\\"up\\\",\\\"href\\\":\\\"/microanalyticScore/jobs\\\",\\\"uri\\\":\\\"/microanalyticScore/jobs\\\",\\\"type\\\":\\\"application/vnd.sas.collection\\\",\\\"itemType\\\":\\\"application/vnd.sas.microanalytic.job\\\"},{\\\"method\\\":\\\"GET\\\",\\\"rel\\\":\\\"self\\\",\\\"href\\\":\\\"/microanalyticScore/jobs/143b6b8c-893a-4fbf-a51a-6ac4ee70bfe5\\\",\\\"uri\\\":\\\"/microanalyticScore/jobs/143b6b8c-893a-4fbf-a51a-6ac4ee70bfe5\\\",\\\"type\\\":\\\"application/vnd.sas.microanalytic.job\\\"},{\\\"method\\\":\\\"GET\\\",\\\"rel\\\":\\\"source\\\",\\\"href\\\":\\\"/microanalyticScore/jobs/143b6b8c-893a-4fbf-a51a-6ac4ee70bfe5/source\\\",\\\"uri\\\":\\\"/microanalyticScore/jobs/143b6b8c-893a-4fbf-a51a-6ac4ee70bfe5/source\\\",\\\"type\\\":\\\"application/vnd.sas.microanalytic.module.source\\\"},{\\\"method\\\":\\\"GET\\\",\\\"rel\\\":\\\"submodules\\\",\\\"href\\\":\\\"/microanalyticScore/jobs/143b6b8c-893a-4fbf-a51a-6ac4ee70bfe5/submodules\\\",\\\"uri\\\":\\\"/microanalyticScore/jobs/143b6b8c-893a-4fbf-a51a-6ac4ee70bfe5/submodules\\\",\\\"type\\\":\\\"application/vnd.sas.collection\\\",\\\"itemType\\\":\\\"application/vnd.sas.microanalytic.submodule\\\"},{\\\"method\\\":\\\"DELETE\\\",\\\"rel\\\":\\\"delete\\\",\\\"href\\\":\\\"/microanalyticScore/jobs/143b6b8c-893a-4fbf-a51a-6ac4ee70bfe5\\\",\\\"uri\\\":\\\"/microanalyticScore/jobs/143b6b8c-893a-4fbf-a51a-6ac4ee70bfe5\\\"},{\\\"method\\\":\\\"GET\\\",\\\"rel\\\":\\\"module\\\",\\\"href\\\":\\\"/microanalyticScore/modules/astoremodel\\\",\\\"uri\\\":\\\"/microanalyticScore/modules/astoremodel\\\",\\\"type\\\":\\\"application/vnd.sas.microanalytic.module\\\"}],\\\"version\\\":1,\\\"createdBy\\\":\\\"USERNAME\\\",\\\"creationTimeStamp\\\":\\\"2020-02-24T02:52:42.413Z\\\",\\\"modifiedBy\\\":\\\"USERNAME\\\",\\\"modifiedTimeStamp\\\":\\\"2020-02-24T02:52:48.675Z\\\",\\\"id\\\":\\\"143b6b8c-893a-4fbf-a51a-6ac4ee70bfe5\\\",\\\"moduleId\\\":\\\"astoremodel\\\",\\\"state\\\":\\\"completed\\\",\\\"errors\\\":[]}\"}"
        },
        "headers": {
          "Cache-Control": [
            "no-cache, no-store, max-age=0, must-revalidate"
          ],
          "Connection": [
            "Keep-Alive"
          ],
          "Content-Security-Policy": [
            "default-src 'self'; script-src 'self' 'unsafe-inline' 'unsafe-eval'; img-src 'self' *.sas.com blob: data:; style-src 'self' 'unsafe-inline'; child-src 'self' blob: data: mailto:;"
          ],
          "Content-Type": [
            "application/vnd.sas.models.publishing.publish+json;charset=UTF-8"
          ],
          "Date": [
            "Mon, 24 Feb 2020 02:52:48 GMT"
          ],
          "Expires": [
            "0"
          ],
          "Keep-Alive": [
            "timeout=5, max=86"
          ],
          "Pragma": [
            "no-cache"
          ],
          "Strict-Transport-Security": [
            "max-age=31536000 ; includeSubDomains"
          ],
          "Transfer-Encoding": [
            "chunked"
          ],
          "Vary": [
            "User-Agent"
          ],
          "X-Content-Type-Options": [
            "nosniff"
          ],
          "X-Frame-Options": [
            "SAMEORIGIN"
          ],
          "X-XSS-Protection": [
            "1; mode=block"
          ]
        },
        "status": {
          "code": 200,
          "message": ""
        },
        "url": "https://hostname.com/modelPublish/models/9916b7f9-3893-45e9-917e-72a548b0cbc3/log"
      }
    },
    {
      "recorded_at": "2020-02-24T02:52:46",
      "request": {
        "body": {
          "encoding": "utf-8",
          "string": ""
        },
        "headers": {
          "Accept": [
            "*/*"
          ],
          "Accept-Encoding": [
            "gzip, deflate"
          ],
          "Authorization": [
            "Bearer [redacted]"
          ],
          "Connection": [
            "keep-alive"
          ],
          "User-Agent": [
            "python-requests/2.22.0"
          ]
        },
        "method": "GET",
        "uri": "https://hostname.com/microanalyticScore/modules/astoremodel"
      },
      "response": {
        "body": {
          "encoding": "UTF-8",
          "string": "{\"links\":[{\"method\":\"GET\",\"rel\":\"up\",\"href\":\"/microanalyticScore/modules\",\"uri\":\"/microanalyticScore/modules\",\"type\":\"application/vnd.sas.collection\",\"itemType\":\"application/vnd.sas.microanalytic.module\"},{\"method\":\"GET\",\"rel\":\"self\",\"href\":\"/microanalyticScore/modules/astoremodel\",\"uri\":\"/microanalyticScore/modules/astoremodel\",\"type\":\"application/vnd.sas.microanalytic.module\"},{\"method\":\"GET\",\"rel\":\"source\",\"href\":\"/microanalyticScore/modules/astoremodel/source\",\"uri\":\"/microanalyticScore/modules/astoremodel/source\",\"type\":\"application/vnd.sas.microanalytic.module.source\"},{\"method\":\"GET\",\"rel\":\"steps\",\"href\":\"/microanalyticScore/modules/astoremodel/steps\",\"uri\":\"/microanalyticScore/modules/astoremodel/steps\",\"type\":\"application/vnd.sas.collection\",\"itemType\":\"application/vnd.sas.microanalytic.module.step\"},{\"method\":\"GET\",\"rel\":\"submodules\",\"href\":\"/microanalyticScore/modules/astoremodel/submodules\",\"uri\":\"/microanalyticScore/modules/astoremodel/submodules\",\"type\":\"application/vnd.sas.collection\",\"itemType\":\"application/vnd.sas.microanalytic.submodule\"},{\"method\":\"PUT\",\"rel\":\"update\",\"href\":\"/microanalyticScore/modules/astoremodel\",\"uri\":\"/microanalyticScore/modules/astoremodel\",\"type\":\"application/vnd.sas.microanalytic.module\",\"responseType\":\"application/vnd.sas.microanalytic.module\"},{\"method\":\"DELETE\",\"rel\":\"delete\",\"href\":\"/microanalyticScore/modules/astoremodel\",\"uri\":\"/microanalyticScore/modules/astoremodel\"}],\"version\":2,\"createdBy\":\"USERNAME\",\"creationTimeStamp\":\"2020-02-24T02:45:17.000Z\",\"modifiedBy\":\"USERNAME\",\"modifiedTimeStamp\":\"2020-02-24T02:52:48.662Z\",\"id\":\"astoremodel\",\"name\":\"AStoreModel\",\"revision\":0,\"scope\":\"public\",\"language\":\"ds2\",\"stepIds\":[\"score\"],\"warnings\":[]}"
        },
        "headers": {
          "Cache-Control": [
            "no-cache, no-store, max-age=0, must-revalidate"
          ],
          "Connection": [
            "Keep-Alive"
          ],
          "Content-Security-Policy": [
            "default-src 'self'; script-src 'self' 'unsafe-inline' 'unsafe-eval'; img-src 'self' *.sas.com blob: data:; style-src 'self' 'unsafe-inline'; child-src 'self' blob: data: mailto:;"
          ],
          "Content-Type": [
            "application/vnd.sas.microanalytic.module+json;charset=UTF-8"
          ],
          "Date": [
            "Mon, 24 Feb 2020 02:52:48 GMT"
          ],
          "ETag": [
            "\"k6zv8r6e\""
          ],
          "Expires": [
            "0"
          ],
          "Keep-Alive": [
            "timeout=5, max=85"
          ],
          "Last-Modified": [
            "Mon, 24 Feb 2020 02:52:48 GMT"
          ],
          "Location": [
            "/microanalyticScore/modules/astoremodel"
          ],
          "Pragma": [
            "no-cache"
          ],
          "Strict-Transport-Security": [
            "max-age=31536000 ; includeSubDomains"
          ],
          "Transfer-Encoding": [
            "chunked"
          ],
          "Vary": [
            "User-Agent"
          ],
          "X-Content-Type-Options": [
            "nosniff"
          ],
          "X-Frame-Options": [
            "SAMEORIGIN"
          ],
          "X-XSS-Protection": [
            "1; mode=block"
          ]
        },
        "status": {
          "code": 200,
          "message": ""
        },
        "url": "https://hostname.com/microanalyticScore/modules/astoremodel"
      }
    },
    {
      "recorded_at": "2020-02-24T02:52:47",
      "request": {
        "body": {
          "encoding": "utf-8",
          "string": ""
        },
        "headers": {
          "Accept": [
            "*/*"
          ],
          "Accept-Encoding": [
            "gzip, deflate"
          ],
          "Authorization": [
            "Bearer [redacted]"
          ],
          "Connection": [
            "keep-alive"
          ],
          "User-Agent": [
            "python-requests/2.22.0"
          ]
        },
        "method": "GET",
        "uri": "https://hostname.com/microanalyticScore/modules/astoremodel/steps/score"
      },
      "response": {
        "body": {
          "encoding": "UTF-8",
          "string": "{\"links\":[{\"method\":\"GET\",\"rel\":\"up\",\"href\":\"/microanalyticScore/modules/astoremodel/steps\",\"uri\":\"/microanalyticScore/modules/astoremodel/steps\",\"type\":\"application/vnd.sas.collection\",\"itemType\":\"application/vnd.sas.microanalytic.module.step\"},{\"method\":\"GET\",\"rel\":\"self\",\"href\":\"/microanalyticScore/modules/astoremodel/steps/score\",\"uri\":\"/microanalyticScore/modules/astoremodel/steps/score\",\"type\":\"application/vnd.sas.microanalytic.module.step\"},{\"method\":\"POST\",\"rel\":\"execute\",\"href\":\"/microanalyticScore/modules/astoremodel/steps/score\",\"uri\":\"/microanalyticScore/modules/astoremodel/steps/score\",\"type\":\"application/vnd.sas.microanalytic.module.step.input\",\"responseType\":\"application/vnd.sas.microanalytic.module.step.output\"},{\"method\":\"POST\",\"rel\":\"validateStepInput\",\"href\":\"/microanalyticScore/commons/validations/modules/astoremodel/steps/score\",\"uri\":\"/microanalyticScore/commons/validations/modules/astoremodel/steps/score\",\"type\":\"application/vnd.sas.microanalytic.module.step.input\",\"responseType\":\"application/vnd.sas.validation\"}],\"version\":1,\"createdBy\":\"USERNAME\",\"creationTimeStamp\":\"2020-02-24T02:45:17.000Z\",\"modifiedBy\":\"USERNAME\",\"modifiedTimeStamp\":\"2020-02-24T02:52:48.662Z\",\"id\":\"score\",\"moduleId\":\"astoremodel\",\"inputs\":[{\"name\":\"sepallength\",\"type\":\"decimal\",\"dim\":0,\"size\":0},{\"name\":\"sepalwidth\",\"type\":\"decimal\",\"dim\":0,\"size\":0},{\"name\":\"petallength\",\"type\":\"decimal\",\"dim\":0,\"size\":0},{\"name\":\"petalwidth\",\"type\":\"decimal\",\"dim\":0,\"size\":0}],\"outputs\":[{\"name\":\"p_species1\",\"type\":\"decimal\",\"dim\":0,\"size\":0},{\"name\":\"p_species0\",\"type\":\"decimal\",\"dim\":0,\"size\":0},{\"name\":\"p_species2\",\"type\":\"decimal\",\"dim\":0,\"size\":0},{\"name\":\"i_species\",\"type\":\"string\",\"dim\":0,\"size\":0},{\"name\":\"_warn_\",\"type\":\"string\",\"dim\":0,\"size\":0}]}"
        },
        "headers": {
          "Cache-Control": [
            "no-cache, no-store, max-age=0, must-revalidate"
          ],
          "Connection": [
            "Keep-Alive"
          ],
          "Content-Security-Policy": [
            "default-src 'self'; script-src 'self' 'unsafe-inline' 'unsafe-eval'; img-src 'self' *.sas.com blob: data:; style-src 'self' 'unsafe-inline'; child-src 'self' blob: data: mailto:;"
          ],
          "Content-Type": [
            "application/vnd.sas.microanalytic.module.step+json;charset=UTF-8"
          ],
          "Date": [
            "Mon, 24 Feb 2020 02:52:48 GMT"
          ],
          "ETag": [
            "\"k6zv8r6e\""
          ],
          "Expires": [
            "0"
          ],
          "Keep-Alive": [
            "timeout=5, max=84"
          ],
          "Last-Modified": [
            "Mon, 24 Feb 2020 02:52:48 GMT"
          ],
          "Location": [
            "/microanalyticScore/modules/astoremodel/steps/score"
          ],
          "Pragma": [
            "no-cache"
          ],
          "Strict-Transport-Security": [
            "max-age=31536000 ; includeSubDomains"
          ],
          "Transfer-Encoding": [
            "chunked"
          ],
          "Vary": [
            "User-Agent"
          ],
          "X-Content-Type-Options": [
            "nosniff"
          ],
          "X-Frame-Options": [
            "SAMEORIGIN"
          ],
          "X-XSS-Protection": [
            "1; mode=block"
          ]
        },
        "status": {
          "code": 200,
          "message": ""
        },
        "url": "https://hostname.com/microanalyticScore/modules/astoremodel/steps/score"
      }
    }
  ],
  "recorded_with": "betamax/0.8.1"
}<|MERGE_RESOLUTION|>--- conflicted
+++ resolved
@@ -1,9 +1,6 @@
 {
   "http_interactions": [
     {
-<<<<<<< HEAD
-      "recorded_at": "2020-01-20T19:45:58",
-=======
       "recorded_at": "2020-02-24T02:52:32",
       "request": {
         "body": {
@@ -532,7 +529,6 @@
     },
     {
       "recorded_at": "2020-02-24T02:52:42",
->>>>>>> 65107c2d
       "request": {
         "body": {
           "encoding": "utf-8",
@@ -561,19 +557,11 @@
       "response": {
         "body": {
           "encoding": "UTF-8",
-<<<<<<< HEAD
-          "string": "{\"access_token\":\"[redacted]\",\"token_type\":\"bearer\",\"id_token\":\"eyJhbGciOiJSUzI1NiIsImprdSI6Imh0dHBzOi8vbG9jYWxob3N0L1NBU0xvZ29uL3Rva2VuX2tleXMiLCJraWQiOiJsZWdhY3ktdG9rZW4ta2V5IiwidHlwIjoiSldUIn0.eyJzdWIiOiIwODU0ZGEyMC1jZGVlLTRkZWEtOGRlNC04YTZhMDc2OTg0MDciLCJhdWQiOlsic2FzLmVjIl0sImlzcyI6Imh0dHA6Ly9sb2NhbGhvc3QvU0FTTG9nb24vb2F1dGgvdG9rZW4iLCJleHAiOjE1Nzk1ODU1NTgsImlhdCI6MTU3OTU0OTU1OCwiYW1yIjpbImV4dCIsInB3ZCJdLCJhenAiOiJzYXMuZWMiLCJzY29wZSI6WyJvcGVuaWQiXSwiZW1haWwiOiJzYXNkZW1vQG5vbmUuc2FzLmNvbSIsInppZCI6InVhYSIsIm9yaWdpbiI6ImxkYXAiLCJqdGkiOiIwOTNlMzhmYTUyNmM0ZjI2YTcwMWY2NzA3MWE5NmY2MiIsInByZXZpb3VzX2xvZ29uX3RpbWUiOjE1Nzk1NDk1NTQ4MTMsImVtYWlsX3ZlcmlmaWVkIjpmYWxzZSwiY2xpZW50X2lkIjoic2FzLmVjIiwiY2lkIjoic2FzLmVjIiwiZ3JhbnRfdHlwZSI6InBhc3N3b3JkIiwidXNlcl9uYW1lIjoic2FzZGVtbyIsInJldl9zaWciOiI5ZjAwNjhmYSIsImF1dGhfdGltZSI6MTU3OTU0OTU1OCwidXNlcl9pZCI6IjA4NTRkYTIwLWNkZWUtNGRlYS04ZGU0LThhNmEwNzY5ODQwNyJ9.oIe8PbQJ3eeYO6wgAmxaiU_xjzlKKuX_ZiKZ8uns6NObrL5vCi2rMrMQkiPNUe-7rB4vqN4tTJ3aG11pYJZFt7FfV_SN8-ToegOTgt3iKshtjRlV2TGTvtNIXddh-K0Xg4fRgOcCfxwaNErBHpcbvipHPQTKapMR5qYaaDw8u1T_LRUisJdJSHZDX05nAIqWc8mYhTIkbDfWLLEjteDmjo_raxOPSUWNGvXI2gktdr0kmaUE--pe0QCff748Ju7DuvyqFVATazeEqYs1nMdu_RskHek4gY7LPZhYkywlbIitiNkGB4moMoYl9YpIeifa4q8qMYLumi0uIdDJ6K6kBQ\",\"expires_in\":35999,\"scope\":\"clients.read clients.secret DataBuilders uaa.resource openid ApplicationAdministrators uaa.admin clients.admin EsriUsers scim.read SASScoreUsers SASAdministrators clients.write scim.write\",\"jti\":\"093e38fa526c4f26a701f67071a96f62\"}"
-        },
-        "headers": {
-          "Cache-Control": [
-            "no-store"
-=======
           "string": "{\"creationTimeStamp\":\"2020-02-24T02:52:42.303Z\",\"modifiedTimeStamp\":\"2020-02-24T02:52:42.367Z\",\"createdBy\":\"USERNAME\",\"modifiedBy\":\"USERNAME\",\"version\":1,\"id\":\"9916b7f9-3893-45e9-917e-72a548b0cbc3\",\"publishName\":\"AStoreModel\",\"publishType\":\"mas\",\"verified\":false,\"destinationName\":\"maslocal\",\"destination\":{\"creationTimeStamp\":\"2020-02-24T02:52:42.303Z\",\"modifiedTimeStamp\":\"2020-02-24T02:52:42.303Z\",\"createdBy\":\"USERNAME\",\"modifiedBy\":\"USERNAME\",\"id\":\"2c89eebd-7149-4a20-b2d9-144ab181ef49\",\"links\":[],\"version\":1,\"name\":\"maslocal\",\"description\":\"The default publishing destination for the Micro Analytic Score service.\",\"destinationType\":\"microAnalyticService\"},\"principalId\":\"5c956ddc-48ec-41fe-820c-9eb6eab03204\",\"codeType\":\"ds2\",\"analyticStoreUri\":[],\"sourceUri\":\"/modelRepository/models/5c956ddc-48ec-41fe-820c-9eb6eab03204\",\"modelId\":\"5c956ddc-48ec-41fe-820c-9eb6eab03204\",\"publishLevel\":\"model\",\"state\":\"pending\",\"properties\":{\"masModules\":[{\"modelName\":\"AStoreModel\",\"jobUri\":\"/microanalyticScore/jobs/143b6b8c-893a-4fbf-a51a-6ac4ee70bfe5\"}]},\"links\":[{\"method\":\"GET\",\"rel\":\"self\",\"href\":\"/modelPublish/models/9916b7f9-3893-45e9-917e-72a548b0cbc3\",\"uri\":\"/modelPublish/models/9916b7f9-3893-45e9-917e-72a548b0cbc3\",\"type\":\"application/vnd.sas.models.publishing.publish\"},{\"method\":\"GET\",\"rel\":\"up\",\"href\":\"/modelPublish/models\",\"uri\":\"/modelPublish/models\",\"type\":\"application/vnd.sas.collection\"},{\"method\":\"PUT\",\"rel\":\"update\",\"href\":\"/modelPublish/models/9916b7f9-3893-45e9-917e-72a548b0cbc3\",\"uri\":\"/modelPublish/models/9916b7f9-3893-45e9-917e-72a548b0cbc3\",\"type\":\"application/vnd.sas.models.publishing.publish\"},{\"method\":\"GET\",\"rel\":\"publishingLog\",\"href\":\"/modelPublish/models/9916b7f9-3893-45e9-917e-72a548b0cbc3/log\",\"uri\":\"/modelPublish/models/9916b7f9-3893-45e9-917e-72a548b0cbc3/log\",\"type\":\"application/json\"}],\"name\":\"AStoreModel\"}"
         },
         "headers": {
           "Cache-Control": [
             "no-cache, no-store, max-age=0, must-revalidate"
->>>>>>> 65107c2d
           ],
           "Connection": [
             "Keep-Alive"
@@ -585,14 +573,10 @@
             "application/vnd.sas.models.publishing.publish+json;charset=UTF-8"
           ],
           "Date": [
-<<<<<<< HEAD
-            "Mon, 20 Jan 2020 19:45:58 GMT"
-=======
             "Mon, 24 Feb 2020 02:52:44 GMT"
           ],
           "Expires": [
             "0"
->>>>>>> 65107c2d
           ],
           "Keep-Alive": [
             "timeout=5, max=94"
@@ -600,10 +584,6 @@
           "Pragma": [
             "no-cache"
           ],
-<<<<<<< HEAD
-          "Server": [
-            "Apache/2.4"
-=======
           "Strict-Transport-Security": [
             "max-age=31536000 ; includeSubDomains"
           ],
@@ -686,7 +666,6 @@
           ],
           "Pragma": [
             "no-cache"
->>>>>>> 65107c2d
           ],
           "Strict-Transport-Security": [
             "max-age=31536000 ; includeSubDomains"
