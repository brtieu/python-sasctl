#!/usr/bin/env python
# encoding: utf-8
#
# Copyright © 2019, SAS Institute Inc., Cary, NC, USA.  All Rights Reserved.
# SPDX-License-Identifier: Apache-2.0

"""Commonly used tasks in the analytics life cycle."""

import io
import json
import logging
import math
import pickle  # skipcq BAN-B301
import os
import re
import sys
import warnings

import six
from six.moves.urllib.error import HTTPError

from . import utils
from .core import RestObj, current_session, get, get_link, request_link
from .exceptions import AuthorizationError, ServiceUnavailableError
from .services import cas_management as cm
from .services import data_sources as ds
from .services import ml_pipeline_automation as mpa
from .services import model_management as mm
from .services import model_publish as mp
from .services import model_repository as mr
from .utils.pymas import from_pickle
from .utils.misc import installed_packages
from .utils.metrics import lift_statistics, roc_statistics, fit_statistics

logger = logging.getLogger(__name__)

# As of Viya 3.4 model registration fails if character fields are longer
# than 1024 characters
_DESC_MAXLEN = 1024

# As of Viya 3.4 model registration fails if user-defined properties are
# longer than 512 characters.
_PROP_VALUE_MAXLEN = 512
_PROP_NAME_MAXLEN = 60


def _property(k, v):
    return {'name': str(k)[:_PROP_NAME_MAXLEN], 'value': str(v)[:_PROP_VALUE_MAXLEN]}


def _sklearn_to_dict(model):
    # Convert Scikit-learn values to built-in Model Manager values
    mappings = {
        'LogisticRegression': 'Logistic regression',
        'LinearRegression': 'Linear regression',
        'SVC': 'Support vector machine',
        'GradientBoostingClassifier': 'Gradient boosting',
        'GradientBoostingRegressor': 'Gradient boosting',
        'XGBClassifier': 'Gradient boosting',
        'XGBRegressor': 'Gradient boosting',
        'RandomForestClassifier': 'Forest',
        'DecisionTreeClassifier': 'Decision tree',
        'DecisionTreeRegressor': 'Decision tree',
        'classifier': 'classification',
        'regressor': 'prediction',
    }

    if hasattr(model, '_final_estimator'):
        estimator = model._final_estimator
    else:
        estimator = model
    estimator = type(estimator).__name__

    # Standardize algorithm names
    algorithm = mappings.get(estimator, estimator)

    # Standardize regression/classification terms
    analytic_function = mappings.get(model._estimator_type, model._estimator_type)

    if analytic_function == 'classification' and 'logistic' in algorithm.lower():
        target_level = 'Binary'
    elif analytic_function == 'prediction' and (
        'regressor' in estimator.lower() or 'regression' in algorithm.lower()
    ):
        target_level = 'Interval'
    else:
        target_level = None

    # Can tell if multi-class .multi_class
    result = dict(
        description=str(model)[:_DESC_MAXLEN],
        algorithm=algorithm,
        scoreCodeType='ds2MultiType',
        trainCodeType='Python',
        targetLevel=target_level,
        function=analytic_function,
        tool='Python %s.%s' % (sys.version_info.major, sys.version_info.minor),
        properties=[_property(k, v) for k, v in model.get_params().items()],
    )

    return result


def _create_project(project_name, model, repo, input_vars=None, output_vars=None):
    """Creates a project based on the model specifications.

    Parameters
    ----------
    project_name : str
        Name of the project to be created
    model : dict
        Model information
    repo : str or dict
        Repository in which to create the project
    input_vars : list
        Input variables formatted as {'name': 'varname'}
    output_vars
        Output variables formatted as {'name': 'varname'}

    Returns
    -------
    RestObj
        The created project
    """
    properties = {k: model[k] for k in model if k in ('function', 'targetLevel')}

    function = model.get('function', '').lower()
    algorithm = model.get('algorithm', '').lower()

    # Get input & output variable lists
    # Note: copying lists to avoid altering original
    input_vars = input_vars or model.get('inputVariables', [])
    output_vars = output_vars or model.get('outputVariables', [])[:]
    input_vars = input_vars[:]
    output_vars = output_vars[:]

    # Set prediction or eventProbabilityVariable
    if output_vars:
        if function == 'prediction':
            properties['predictionVariable'] = output_vars[0]['name']
        else:
            properties['eventProbabilityVariable'] = output_vars[0]['name']

    # Set targetLevel
    if properties.get('targetLevel') is None:
        if function == 'classification' and 'logistic' in algorithm:
            properties['targetLevel'] = 'Binary'
        elif function == 'prediction' and 'regression' in algorithm:
            properties['targetLevel'] = 'Interval'
        else:
            properties['targetLevel'] = None

    project = mr.create_project(
        project_name, repo, variables=input_vars + output_vars, **properties
    )

    # As of Viya 3.4 the 'predictionVariable' and 'eventProbabilityVariable'
    # parameters are not set during project creation.  Update the project if
    # necessary.
    needs_update = False
    for p in ('predictionVariable', 'eventProbabilityVariable'):
        if project.get(p) != properties.get(p):
            project[p] = properties.get(p)
            needs_update = True

    if needs_update:
        project = mr.update_project(project)

    return project


<<<<<<< HEAD
def register_model(
    model,
    name,
    project,
    repository=None,
    input=None,
    version=None,
    files=None,
    force=False,
    train=None,
    test=None,
    valid=None,
    record_packages=True,
):
=======
def build_pipeline(data, target, name,
                   description=None,
                   table_name=None,
                   caslib=None,
                   max_models=None):
    """Automatically build a machine learning pipeline on a dataset.

    Parameters
    ----------
    data : str, DataFrame, CASTable or dict
        Input data for training models.  May be one of the following:
         - path to a file, in which case file will be uploaded to CAS.
         - a DataFrame instance, in which case the data will be uploaded to CAS.
         - an existing CASTable instance.
         - dict representation of a table as returned by `cas_management` or
           `data_sources` service.
    target : str
        Name of column in `data` containing the target variable.
    name : str
        Name of the project.
    description : str, optional
        A description of the project.
    table_name : str, optional
        Name of table to create in CAS when uploading `data`.  Required if
        `data` is a file path or DataFrame, otherwise ignored.
    caslib : str or dict optional
        caslib in which to table will be created when uploading `data`.
    max_models : int, optional
        Maximum number of models to train.

    Returns
    -------
    RestObj
        Project metadata

    Examples
    --------
    build_pipeline('examples/data/iris.csv', 'Species', 'Example Iris Pipeline')

    Raises
    ------
    ServiceUnavailableError
        If the ML Pipeline Automation service is unavailable.

    Notes
    -----
    The `data` table to be used as input must be globally-scoped (as opposed to
    session-scoped).

    """

    if data is None:
        raise ValueError("Parameter 'data' is required.  Received 'None'.")

    if not mpa.is_available():
        raise ServiceUnavailableError(mpa)

    # Local dataframe (either Pandas or SAS) will have .to_csv().  BUT CASTables
    # also have a .to_csv(), but there's no reason to download the data from
    # CAS just to write to CSV and then upload back to CAS.
    if hasattr(data, 'to_csv') and not hasattr(data, 'get_connection'):
        buffer = io.BytesIO()
        buffer.write(data.to_csv(index=False).encode())
        buffer.seek(0)

        if table_name is None:
            raise ValueError("'table_name' is a required parameter when "
                             "uploading a DataFrame.")

        # Upload the table to CAS
        data = cm.upload_file(buffer, table_name, caslib=caslib, format_='csv')

    # If data is a string, assume it's a path to a file that can be uploaded
    elif isinstance(data, six.string_types):
        path = os.path.abspath(os.path.expanduser(data))
        if os.path.isfile(path):

            # Use the file name as the table name (minus file extension)
            if table_name is None:
                filename = os.path.split(path)[-1]
                table_name = os.path.splitext(filename)[0]

            data = cm.upload_file(data, table_name, caslib=caslib)

    # By now data should be uploaded (if necessary) and `data` should be a dict
    # or CASTable.  Retrieve the table's URI.
    table_uri = ds.table_uri(data)

    # Create the project
    project = mpa.create_project(table_uri, target, name,
                                 description=description,
                                 max_models=max_models)

    return project


def register_model(model, name, project, repository=None, input=None,
                   version=None, files=None, force=False,
                   train=None,
                   test=None,
                   valid=None,
                   record_packages=True):
>>>>>>> b48db140
    """Register a model in the model repository.

    Parameters
    ----------
    model : swat.CASTable or sklearn.BaseEstimator
        The model to register.  If an instance of ``swat.CASTable`` the table
        is assumed to hold an ASTORE, which will be downloaded and used to
        construct the model to register.  If a scikit-learn estimator, the
        model will be pickled and uploaded to the registry and score code will
        be generated for publishing the model to MAS.
    name : str
        Designated name for the model in the repository.
    project : str or dict
        The name or id of the project, or a dictionary representation of
        the project.
    repository : str or dict, optional
        The name or id of the repository, or a dictionary representation of
        the repository.  If omitted, the default repository will be used.
    input : DataFrame, type, list of type, or dict of str: type, optional
        The expected type for each input value of the target function.
        Can be omitted if target function includes type hints.  If a DataFrame
        is provided, the columns will be inspected to determine type
        information.  If a single type is provided, all columns will be assumed
        to be that type, otherwise a list of column types or a dictionary of
        column_name: type may be provided.
    version : {'new', 'latest', int}, optional
        Version number of the project in which the model should be created.
        Defaults to 'new'.
    files : list
        A list of dictionaries of the form
        {'name': filename, 'file': filecontent}.
        An optional 'role' key is supported for designating a file as score
        code, astore, etc.
    force : bool, optional
        Create dependencies such as projects and repositories if they do not
        already exist.
    record_packages : bool, optional
        Capture Python packages registered in the environment.  Defaults to
        True.  Ignored if `model` is not a Python object.

    Returns
    -------
    model : RestObj
        The newly registered model as an instance of ``RestObj``

    Notes
    -----
    If the specified model is a CAS table the model data and metadata will be
    written to a temporary zip file and then imported using
    model_repository.import_model_from_zip.

    If the specified model is from the Scikit-Learn package, the model will be
    created using model_repository.create_model and any additional files will
    be uploaded as content.

    .. versionchanged:: v1.3
        Create requirements.txt with installed packages.

    .. versionchanged:: v1.4.5
        Added `record_packages` parameter.

    """
    # TODO: Create new version if model already exists

    # If version not specified, default to creating a new version
    version = version or 'new'

    files = files or []

    # Find the project if it already exists
    p = mr.get_project(project) if project is not None else None

    # Do we need to create the project first?
    create_project = bool(p is None and force is True)

    if p is None and not create_project:
        raise ValueError("Project '{}' not found".format(project))

    # Use default repository if not specified
    try:
        if repository is None:
            repo_obj = mr.default_repository()
        else:
            repo_obj = mr.get_repository(repository)
    except HTTPError as e:
        if e.code == 403:
            raise AuthorizationError(
                'Unable to register model.  User account '
                'does not have read permissions for the '
                '/modelRepository/repositories/ URL. '
                'Please contact your SAS Viya '
                'administrator.'
            )
        raise e

    # Unable to find or create the repo.
    if repo_obj is None and repository is None:
        raise ValueError("Unable to find a default repository")

    if repo_obj is None:
        raise ValueError("Unable to find repository '{}'".format(repository))

    # If model is a CASTable then assume it holds an ASTORE model.
    # Import these via a ZIP file.
    if 'swat.cas.table.CASTable' in str(type(model)):
        zipfile = utils.create_package(model, input=input)

        if create_project:
            outvar = []
            invar = []
            import zipfile as zp
            import copy

            zipfilecopy = copy.deepcopy(zipfile)
            tmpzip = zp.ZipFile(zipfilecopy)
            if "outputVar.json" in tmpzip.namelist():
                outvar = json.loads(
                    tmpzip.read("outputVar.json").decode('utf=8')
                )  # added decode for 3.5 and older
                for tmp in outvar:
                    tmp.update({'role': 'output'})
            if "inputVar.json" in tmpzip.namelist():
                invar = json.loads(
                    tmpzip.read("inputVar.json").decode('utf-8')
                )  # added decode for 3.5 and older
                for tmp in invar:
                    if tmp['role'] != 'input':
                        tmp['role'] = 'input'

            if 'ModelProperties.json' in tmpzip.namelist():
                model_props = json.loads(
                    tmpzip.read('ModelProperties.json').decode('utf-8')
                )
            else:
                model_props = {}

            project = _create_project(project, model_props, repo_obj, invar, outvar)

        model = mr.import_model_from_zip(name, project, zipfile, version=version)
        return model

    # If the model is an scikit-learn model, generate the model dictionary
    # from it and pickle the model for storage
    if all(hasattr(model, attr) for attr in ['_estimator_type', 'get_params']):




        # Pickle the model so we can store it
        model_pkl = pickle.dumps(model)
        files.append({'name': 'model.pkl', 'file': model_pkl, 'role': 'Python Pickle'})

        target_funcs = [f for f in ('predict', 'predict_proba') if hasattr(model, f)]

        # Save actual model instance
        model_obj = model

        # Extract model properties
        model = _sklearn_to_dict(model_obj)
        model['name'] = name

        # Calculate and include various model statistics.
        if any(x is not None for x in (train, test, valid)):
            for name, func in (
                ('dmcas_lift.json', lift_statistics),
                ('dmcas_fitstat.json', fit_statistics),
                ('dmcas_roc.json', roc_statistics),
            ):
                if not any(f['name'] == name for f in files):
                    logger.debug(
                        'Calling %s with train=%s, test=%s, valid=%s',
                        func,
                        type(train),
                        type(test),
                        type(valid),
                    )
                    stats = func(model_obj, train=train, test=test, valid=valid)
                    logger.debug('Writing model statistics to %s:  %s', name, stats)
                    files.append({'name': name, 'file': json.dumps(stats, indent=2)})

        # Get package versions in environment
        if record_packages and not any(f['name'] == 'requirements.txt' for f in files):
            packages = installed_packages()
            if packages is not None:
                model.setdefault('properties', [])

                # Define a custom property to capture each package version
                # NOTE: some packages may not conform to the 'name==version' format
                #  expected here (e.g those installed with pip install -e). Such
                #  packages also generally contain characters that are not allowed
                # in custom properties, so they are excluded here.
                for p in packages:
                    if '==' in p:
                        n, v = p.split('==')
                        model['properties'].append(_property('env_%s' % n, v))

                # Generate and upload a requirements.txt file
                files.append({'name': 'requirements.txt', 'file': '\n'.join(packages)})

        # Generate PyMAS wrapper
        try:
            mas_module = from_pickle(
                model_pkl, target_funcs, input_types=input, array_input=True
            )

            # Include score code files from ESP and MAS
            files.append(
                {
                    'name': 'dmcas_packagescorecode.sas',
                    'file': mas_module.score_code(),
                    'role': 'Score Code',
                }
            )
            files.append(
                {
                    'name': 'dmcas_epscorecode.sas',
                    'file': mas_module.score_code(dest='CAS'),
                    'role': 'score',
                }
            )
            files.append(
                {
                    'name': 'python_wrapper.py',
                    'file': mas_module.score_code(dest='Python'),
                }
            )

            model['inputVariables'] = [
                var.as_model_metadata() for var in mas_module.variables if not var.out
            ]

            model['outputVariables'] = [
                var.as_model_metadata() for var in mas_module.variables if var.out
            ]
        except ValueError:
            # PyMAS creation failed, most likely because input data wasn't
            # provided
            logger.exception('Unable to inspect model %s', model)

            warnings.warn(
                'Unable to determine input/output variables. '
                ' Model variables will not be specified and some '
                'model functionality may not be available.'
            )
    else:
        # Otherwise, the model better be a dictionary of metadata
        if not isinstance(model, dict):
            raise TypeError(
                "Expected an instance of '%r' but received '%r'." % ({}, model)
            )

    if create_project:
        project = _create_project(project, model, repo_obj)

    # If replacing an existing version, make sure the model version exists
    if str(version).lower() != 'new':
        # Update an existing model with new files
        model_obj = mr.get_model(name)
        if model_obj is None:
            raise ValueError(
                "Unable to update version '%s' of model '%s.  "
                "Model not found." % (version, name)
            )
        model = mr.create_model_version(name)
        mr.delete_model_contents(model)
    else:
        # Assume new model to create
        model = mr.create_model(model, project)

    if not isinstance(model, RestObj):
        raise TypeError(
            "Model should be an instance of '%r' but received '%r' "
            "instead." % (RestObj, model)
        )

    # Upload any additional files
    for file in files:
        if isinstance(file, dict):
            mr.add_model_content(model, **file)
        else:
            mr.add_model_content(model, file)

    return model


def publish_model(
    model, destination, code=None, max_retries=60, replace=False, **kwargs
):
    """Publish a model to a configured publishing destination.

    Parameters
    ----------
    model : str or dict
        The name or id of the model, or a dictionary representation of
        the model.
    destination : str
    code : optional
    max_retries : int, optional
    replace : bool, optional
        Whether to overwrite the model if it already exists in
        the `destination`
    kwargs : optional
        additional arguments will be passed to the underlying publish
        functions.

    Returns
    -------
    RestObj
        The published model

    Notes
    -----
    If no code is specified, the model is assumed to be already registered in
    the model repository and Model Manager's publishing functionality will be
    used.

    Otherwise, the model publishing API will be used.

    See Also
    --------
    :meth:`model_management.publish_model <.ModelManagement.publish_model>`
    :meth:`model_publish.publish_model <.ModelPublish.publish_model>`


    .. versionchanged:: 1.1.0
       Added `replace` option.

    """

    def submit_request():
        # Submit a publishing request
        if code is None:
            dest_obj = mp.get_destination(destination)

            if dest_obj and dest_obj.destinationType == "cas":
                publish_req = mm.publish_model(
                    model, destination, force=replace, reload_model_table=True
                )
            else:
                publish_req = mm.publish_model(model, destination, force=replace)
        else:
            publish_req = mp.publish_model(model, destination, code=code, **kwargs)

        # A successfully submitted request doesn't mean a successfully
        # published model.  Response for publish request includes link to
        # check publish log
        result = mr._monitor_job(publish_req, max_retries=max_retries)
        return result

    # Submit and wait for status
    job = submit_request()

    # If model was successfully published and it isn't a MAS module, we're done
    if (
        job.state.lower() == 'completed'
        and job.destination.destinationType != 'microAnalyticService'
    ):
        return request_link(job, 'self')

    # If MAS publish failed and replace=True, attempt to delete the module
    # and republish
    if (
        job.state.lower() == 'failed'
        and replace
        and job.destination.destinationType == 'microAnalyticService'
    ):
        from .services import microanalytic_score as mas

        mas.delete_module(job.publishName)

        # Resubmit the request
        job = submit_request()

    # Raise exception if still failing
    if job.state.lower() == 'failed':
        log = request_link(job, 'publishingLog')
        raise RuntimeError("Failed to publish model '%s': %s" % (model, log.log))

    # Raise exception if unknown status received
    if job.state.lower() != 'completed':
        raise RuntimeError(
            "Model publishing job in an unknown state: '%s'" % job.state.lower()
        )

    log = request_link(job, 'publishingLog')
    msg = log.get('log').lstrip('SUCCESS===')

    # As of Viya 3.4 MAS converts module names to lower case.
    # Since we can't rely on the request module name being preserved, try to
    # parse the URL out of the response so we can retrieve the created module.
    module_url = _parse_module_url(msg)
    if module_url is None:
        raise Exception('Unable to retrieve module URL from publish log.')

    module = get(module_url)

    if 'application/vnd.sas.microanalytic.module' in module._headers['content-type']:
        # Bind Python methods to the module instance that will execute the
        # corresponding MAS module step.
        from sasctl.services import microanalytic_score as mas

        return mas.define_steps(module)
    return module


def update_model_performance(data, model, label, refresh=True):
    """Upload data for calculating model performance metrics.

    Model performance and data distributions can be tracked over time by
    designating one or more tables that contain input data and target values.
    Performance metrics can be updated by uploading a data set for a new time
    period and executing the performance definition.

    Parameters
    ----------
    data : Dataframe
    model : str or dict
        The name or id of the model, or a dictionary representation of
        the model.
    label : str
        The time period the data is from.  Should be unique and will be
        displayed on performance charts.  Examples: 'Q1', '2019', 'APR2019'.
    refresh : bool, optional
        Whether to execute the performance definition and refresh results with
        the new data.

    Returns
    -------
    CASTable
        The CAS table containing the performance data.

    See Also
    --------
     :meth:`model_management.create_performance_definition <.ModelManagement.create_performance_definition>`

    .. versionadded:: v1.3

    """
    try:
        import swat
    except ImportError:
        raise RuntimeError(
            "The 'swat' package is required to save model " "performance data."
        )

    # Default to true
    refresh = True if refresh is None else refresh

    model_obj = mr.get_model(model)

    if model_obj is None:
        raise ValueError('Model %s was not found.' % model)

    project = mr.get_project(model_obj.projectId)

    if project.get('function', '').lower() not in ('prediction', 'classification'):
        raise ValueError(
            "Performance monitoring is currently supported for "
            "regression and binary classification projects.  "
            "Received project with '%s' function.  Should be "
            "'Prediction' or 'Classification'." % project.get('function')
        )

    if project.get('targetLevel', '').lower() not in ('interval', 'binary'):
        raise ValueError(
            "Performance monitoring is currently supported for "
            "regression and binary classification projects.  "
            "Received project with '%s' target level.  Should be "
            "'Interval' or 'Binary'." % project.get('targetLevel')
        )

    if (
        project.get('predictionVariable', '') == ''
        and project.get('function', '').lower() == 'prediction'
    ):
        raise ValueError(
            "Project '%s' does not have a prediction variable " "specified." % project
        )

    if (
        project.get('eventProbabilityVariable', '') == ''
        and project.get('function', '').lower() == 'classification'
    ):
        raise ValueError(
            "Project '%s' does not have an Event Probability variable "
            "specified." % project
        )

    # Find the performance definition for the model
    # As of Viya 3.4, no way to search by model or project
    perf_def = None
    for p in mm.list_performance_definitions():
        if project.id in p.projectId:
            perf_def = p
            break

    if perf_def is None:
        raise ValueError(
            "Unable to find a performance definition for model " "'%s'" % model
        )

    # Check where performance datasets should be uploaded
    cas_id = perf_def['casServerId']
    caslib = perf_def['dataLibrary']
    table_prefix = perf_def['dataPrefix']

    # All input variables must be present
    missing_cols = [col for col in perf_def.inputVariables if col not in data.columns]
    if missing_cols:
        raise ValueError(
            "The following columns were expected but not found in "
            "the data set: %s" % ', '.join(missing_cols)
        )

    # If CAS is not executing the model then the output variables must also be
    # provided
    if not perf_def.scoreExecutionRequired:
        missing_cols = [
            col for col in perf_def.outputVariables if col not in data.columns
        ]
        if missing_cols:
            raise ValueError(
                "The following columns were expected but not found in the data "
                "set: %s" % ', '.join(missing_cols)
            )

    sess = current_session()
    url = '{}://{}/{}-http/'.format(sess._settings['protocol'], sess.hostname, cas_id)
    regex = r'{}_(\d+)_.*_{}'.format(table_prefix, model_obj.id)

    # Save the current setting before overwriting
    orig_sslreqcert = os.environ.get('SSLREQCERT')

    # If SSL connections to microservices are not being verified, don't attempt
    # to verify connections to CAS - most likely certs are not in place.
    if not sess.verify:
        os.environ['SSLREQCERT'] = 'no'

    # Upload the performance data to CAS
    with swat.CAS(
        url, username=sess.username, password=sess._settings['password']
    ) as s:

        s.setsessopt(messagelevel='warning')

        with swat.options(exception_on_severity=2):
            caslib_info = s.table.tableinfo(caslib=caslib)

        all_tables = getattr(caslib_info, 'TableInfo', None)
        if all_tables is not None:
            # Find tables with similar names
            perf_tables = all_tables.Name.str.extract(
                regex, flags=re.IGNORECASE, expand=False
            )

            # Get last-used sequence number
            last_seq = perf_tables.dropna().astype(int).max()
            next_seq = 1 if math.isnan(last_seq) else last_seq + 1
        else:
            next_seq = 1

        table_name = '{prefix}_{sequence}_{label}_{model}'.format(
            prefix=table_prefix, sequence=next_seq, label=label, model=model_obj.id
        )

        with swat.options(exception_on_severity=2):
            # Table must be promoted so performance jobs can access.
            result = s.upload(
                data, casout=dict(name=table_name, caslib=caslib, promote=True)
            )

            if not hasattr(result, 'casTable'):
                raise RuntimeError('Unable to upload performance data to CAS.')

            tbl = result.casTable

    # Restore the original value
    if orig_sslreqcert is not None:
        os.environ['SSLREQCERT'] = orig_sslreqcert

    # Execute the definition if requested
    if refresh:
        mm.execute_performance_definition(perf_def)

    return tbl


def _parse_module_url(msg):
    try:
        details = json.loads(msg)

        module_url = get_link(details, 'module')
        module_url = module_url.get('href')
    except json.JSONDecodeError:
        match = re.search(r'(?:rel=module, href=(.*?),)', msg)               # Vya 3.5
        if match is None:
            match = re.search(r'(?:Rel: module URI: (.*?) MediaType)', msg)  # Format changed in Viya 4.0
        module_url = match.group(1) if match else None

    return module_url<|MERGE_RESOLUTION|>--- conflicted
+++ resolved
@@ -169,22 +169,6 @@
     return project
 
 
-<<<<<<< HEAD
-def register_model(
-    model,
-    name,
-    project,
-    repository=None,
-    input=None,
-    version=None,
-    files=None,
-    force=False,
-    train=None,
-    test=None,
-    valid=None,
-    record_packages=True,
-):
-=======
 def build_pipeline(data, target, name,
                    description=None,
                    table_name=None,
@@ -281,13 +265,20 @@
     return project
 
 
-def register_model(model, name, project, repository=None, input=None,
-                   version=None, files=None, force=False,
-                   train=None,
-                   test=None,
-                   valid=None,
-                   record_packages=True):
->>>>>>> b48db140
+def register_model(
+    model,
+    name,
+    project,
+    repository=None,
+    input=None,
+    version=None,
+    files=None,
+    force=False,
+    train=None,
+    test=None,
+    valid=None,
+    record_packages=True,
+):
     """Register a model in the model repository.
 
     Parameters
