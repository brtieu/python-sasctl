#!/usr/bin/env python
# encoding: utf-8
#
# Copyright © 2019, SAS Institute Inc., Cary, NC, USA.  All Rights Reserved.
# SPDX-License-Identifier: Apache-2.0

"""Commonly used tasks in the analytics life cycle."""

import io
import json
import logging
import math
import pickle  # skipcq BAN-B301
import os
import re
import sys
import warnings

import six
from six.moves.urllib.error import HTTPError

from . import utils
from .core import RestObj, current_session, get, get_link, request_link
from .exceptions import AuthorizationError, ServiceUnavailableError
from .services import cas_management as cm
from .services import data_sources as ds
from .services import ml_pipeline_automation as mpa
from .services import model_management as mm
from .services import model_publish as mp
from .services import model_repository as mr
from .utils.pymas import from_pickle
from .utils.misc import installed_packages


logger = logging.getLogger(__name__)

# As of Viya 3.4 model registration fails if character fields are longer
# than 1024 characters
_DESC_MAXLEN = 1024

# As of Viya 3.4 model registration fails if user-defined properties are
# longer than 512 characters.
_PROP_VALUE_MAXLEN = 512
_PROP_NAME_MAXLEN = 60


def _property(k, v):
    return {'name': str(k)[:_PROP_NAME_MAXLEN],
            'value': str(v)[:_PROP_VALUE_MAXLEN]}


def _sklearn_to_dict(model):
    # Convert Scikit-learn values to built-in Model Manager values
    mappings = {'LogisticRegression': 'Logistic regression',
                'LinearRegression': 'Linear regression',
                'SVC': 'Support vector machine',
                'GradientBoostingClassifier': 'Gradient boosting',
                'GradientBoostingRegressor': 'Gradient boosting',
                'XGBClassifier': 'Gradient boosting',
                'XGBRegressor': 'Gradient boosting',
                'RandomForestClassifier': 'Forest',
                'DecisionTreeClassifier': 'Decision tree',
                'DecisionTreeRegressor': 'Decision tree',
                'classifier': 'classification',
                'regressor': 'prediction'}

    if hasattr(model, '_final_estimator'):
        estimator = model._final_estimator
    else:
        estimator = model
    estimator = type(estimator).__name__

    # Standardize algorithm names
    algorithm = mappings.get(estimator, estimator)

    # Standardize regression/classification terms
    analytic_function = mappings.get(model._estimator_type, model._estimator_type)

    if analytic_function == 'classification' and 'logistic' in algorithm.lower():
        target_level = 'Binary'
    elif analytic_function == 'prediction' and ('regressor' in estimator.lower() or 'regression' in algorithm.lower()):
        target_level = 'Interval'
    else:
        target_level = None

    # Can tell if multi-class .multi_class
    result = dict(
        description=str(model)[:_DESC_MAXLEN],
        algorithm=algorithm,
        scoreCodeType='ds2MultiType',
        trainCodeType='Python',
        targetLevel=target_level,
        function=analytic_function,
        tool='Python %s.%s'
             % (sys.version_info.major, sys.version_info.minor),
        properties=[_property(k, v) for k, v in model.get_params().items()]
    )

    return result


def _create_project(project_name, model, repo, input_vars=None,
                    output_vars=None):
    """Creates a project based on the model specifications.

    Parameters
    ----------
    project_name : str
        Name of the project to be created
    model : dict
        Model information
    repo : str or dict
        Repository in which to create the project
    input_vars : list
        Input variables formatted as {'name': 'varname'}
    output_vars
        Output variables formatted as {'name': 'varname'}

    Returns
    -------
    RestObj
        The created project
    """
    properties = {k: model[k]
                  for k in model if k in ('function', 'targetLevel')
                  }

    function = model.get('function', '').lower()
    algorithm = model.get('algorithm', '').lower()

    # Get input & output variable lists
    # Note: copying lists to avoid altering original
    input_vars = input_vars or model.get('inputVariables', [])
    output_vars = output_vars or model.get('outputVariables', [])[:]
    input_vars = input_vars[:]
    output_vars = output_vars[:]

    # Set prediction or eventProbabilityVariable
    if output_vars:
        if function == 'prediction':
            properties['predictionVariable'] = output_vars[0]['name']
        else:
            properties['eventProbabilityVariable'] = output_vars[0]['name']

    # Set targetLevel
    if properties.get('targetLevel') is None:
        if function == 'classification' and 'logistic' in algorithm:
            properties['targetLevel'] = 'Binary'
        elif function == 'prediction' and 'regression' in algorithm:
            properties['targetLevel'] = 'Interval'
        else:
            properties['targetLevel'] = None

    project = mr.create_project(project_name, repo,
                                variables=input_vars + output_vars,
                                **properties)

    # As of Viya 3.4 the 'predictionVariable' and 'eventProbabilityVariable'
    # parameters are not set during project creation.  Update the project if
    # necessary.
    needs_update = False
    for p in ('predictionVariable', 'eventProbabilityVariable'):
        if project.get(p) != properties.get(p):
            project[p] = properties.get(p)
            needs_update = True

    if needs_update:
        project = mr.update_project(project)

    return project


<<<<<<< HEAD
def build_pipeline(data, target, name,
                   description=None,
                   table_name=None,
                   caslib=None,
                   max_models=None):
    """Automatically build a machine learning pipeline on a dataset.

    Parameters
    ----------
    data : str, DataFrame, CASTable or dict
        Input data for training models.  May be one of the following:
         - path to a file, in which case file will be uploaded to CAS.
         - a DataFrame instance, in which case the data will be uploaded to CAS.
         - an existing CASTable instance.
         - dict representation of a table as returned by `cas_management` or
           `data_sources` service.
    target : str
        Name of column in `data` containing the target variable.
    name : str
        Name of the project.
    description : str, optional
        A description of the project.
    table_name : str, optional
        Name of table to create in CAS when uploading `data`.  Required if
        `data` is a file path or DataFrame, otherwise ignored.
    caslib : str or dict optional
        caslib in which to table will be created when uploading `data`.
    max_models : int, optional
        Maximum number of models to train.

    Returns
    -------
    RestObj
        Project metadata

    Examples
    --------
    build_pipeline('examples/data/iris.csv', 'Species', 'Example Iris Pipeline')

    Raises
    ------
    ServiceUnavailableError
        If the ML Pipeline Automation service is unavailable.

    Notes
    -----
    The `data` table to be used as input must be globally-scoped (as opposed to
    session-scoped).

    """

    if data is None:
        raise ValueError("Parameter 'data' is required.  Received 'None'.")

    if not mpa.is_available():
        raise ServiceUnavailableError(mpa)

    # Local dataframe (either Pandas or SAS) will have .to_csv().  BUT CASTables
    # also have a .to_csv(), but there's no reason to download the data from
    # CAS just to write to CSV and then upload back to CAS.
    if hasattr(data, 'to_csv') and not hasattr(data, 'get_connection'):
        buffer = io.BytesIO()
        buffer.write(data.to_csv(index=False).encode())
        buffer.seek(0)

        if table_name is None:
            raise ValueError("'table_name' is a required parameter when "
                             "uploading a DataFrame.")

        # Upload the table to CAS
        data = cm.upload_file(buffer, table_name, caslib=caslib, format_='csv')

    # If data is a string, assume it's a path to a file that can be uploaded
    elif isinstance(data, six.string_types):
        path = os.path.abspath(os.path.expanduser(data))
        if os.path.isfile(path):

            # Use the file name as the table name (minus file extension)
            if table_name is None:
                filename = os.path.split(path)[-1]
                table_name = os.path.splitext(filename)[0]

            data = cm.upload_file(data, table_name, caslib=caslib)

    # By now data should be uploaded (if necessary) and `data` should be a dict
    # or CASTable.  Retrieve the table's URI.
    table_uri = ds.table_uri(data)

    # Create the project
    project = mpa.create_project(table_uri, target, name,
                                 description=description,
                                 max_models=max_models)

    return project


=======
>>>>>>> 65107c2d
def register_model(model, name, project, repository=None, input=None,
                   version=None, files=None, force=False,
                   record_packages=True):
    """Register a model in the model repository.

    Parameters
    ----------
    model : swat.CASTable or sklearn.BaseEstimator
        The model to register.  If an instance of ``swat.CASTable`` the table
        is assumed to hold an ASTORE, which will be downloaded and used to
        construct the model to register.  If a scikit-learn estimator, the
        model will be pickled and uploaded to the registry and score code will
        be generated for publishing the model to MAS.
    name : str
        Designated name for the model in the repository.
    project : str or dict
        The name or id of the project, or a dictionary representation of
        the project.
    repository : str or dict, optional
        The name or id of the repository, or a dictionary representation of
        the repository.  If omitted, the default repository will be used.
    input : DataFrame, type, list of type, or dict of str: type, optional
        The expected type for each input value of the target function.
        Can be omitted if target function includes type hints.  If a DataFrame
        is provided, the columns will be inspected to determine type
        information.  If a single type is provided, all columns will be assumed
        to be that type, otherwise a list of column types or a dictionary of
        column_name: type may be provided.
    version : {'new', 'latest', int}, optional
        Version number of the project in which the model should be created.
        Defaults to 'new'.
    files : list
        A list of dictionaries of the form
        {'name': filename, 'file': filecontent}.
        An optional 'role' key is supported for designating a file as score
        code, astore, etc.
    force : bool, optional
        Create dependencies such as projects and repositories if they do not
        already exist.
    record_packages : bool, optional
        Capture Python packages registered in the environment.  Defaults to
        True.  Ignored if `model` is not a Python object.

    Returns
    -------
    model : RestObj
        The newly registered model as an instance of ``RestObj``

    Notes
    -----
    If the specified model is a CAS table the model data and metadata will be
    written to a temporary zip file and then imported using
    model_repository.import_model_from_zip.

    If the specified model is from the Scikit-Learn package, the model will be
    created using model_repository.create_model and any additional files will
    be uploaded as content.

    .. versionchanged:: v1.3
        Create requirements.txt with installed packages.

    .. versionchanged:: v1.4.5
        Added `record_packages` parameter.

    """
    # TODO: Create new version if model already exists

    # If version not specified, default to creating a new version
    version = version or 'new'

    files = files or []

    # Find the project if it already exists
    p = mr.get_project(project) if project is not None else None

    # Do we need to create the project first?
    create_project = bool(p is None and force is True)

    if p is None and not create_project:
        raise ValueError("Project '{}' not found".format(project))

    # Use default repository if not specified
    try:
        if repository is None:
            repo_obj = mr.default_repository()
        else:
            repo_obj = mr.get_repository(repository)
    except HTTPError as e:
        if e.code == 403:
            raise AuthorizationError('Unable to register model.  User account '
                                     'does not have read permissions for the '
                                     '/modelRepository/repositories/ URL. '
                                     'Please contact your SAS Viya '
                                     'administrator.')
        raise e

    # Unable to find or create the repo.
    if repo_obj is None and repository is None:
        raise ValueError("Unable to find a default repository")

    if repo_obj is None:
        raise ValueError("Unable to find repository '{}'".format(repository))

    # If model is a CASTable then assume it holds an ASTORE model.
    # Import these via a ZIP file.
    if 'swat.cas.table.CASTable' in str(type(model)):
        zipfile = utils.create_package(model, input=input)

        if create_project:
            outvar = []
            invar = []
            import zipfile as zp
            import copy
            zipfilecopy = copy.deepcopy(zipfile)
            tmpzip = zp.ZipFile(zipfilecopy)
            if "outputVar.json" in tmpzip.namelist():
                outvar = json.loads(tmpzip.read("outputVar.json").decode(
                    'utf=8'))  # added decode for 3.5 and older
                for tmp in outvar:
                    tmp.update({'role': 'output'})
            if "inputVar.json" in tmpzip.namelist():
                invar = json.loads(tmpzip.read("inputVar.json").decode(
                    'utf-8'))  # added decode for 3.5 and older
                for tmp in invar:
                    if tmp['role'] != 'input':
                        tmp['role'] = 'input'

            if 'ModelProperties.json' in tmpzip.namelist():
                model_props = json.loads(tmpzip.read(
                    'ModelProperties.json').decode('utf-8'))
            else:
                model_props = {}

            project = _create_project(project, model_props, repo_obj,
                                      invar, outvar)

        model = mr.import_model_from_zip(name, project, zipfile,
                                         version=version)
        return model

    # If the model is an scikit-learn model, generate the model dictionary
    # from it and pickle the model for storage
    if all(hasattr(model, attr) for attr
           in ['_estimator_type', 'get_params']):
        # Pickle the model so we can store it
        model_pkl = pickle.dumps(model)
        files.append({'name': 'model.pkl',
                      'file': model_pkl,
                      'role': 'Python Pickle'})

        target_funcs = [f for f in ('predict', 'predict_proba')
                        if hasattr(model, f)]

        # Extract model properties
        model = _sklearn_to_dict(model)
        model['name'] = name

        # Get package versions in environment
        packages = installed_packages()
        if record_packages and packages is not None:
            model.setdefault('properties', [])

            # Define a custom property to capture each package version
            # NOTE: some packages may not conform to the 'name==version' format
            #  expected here (e.g those installed with pip install -e). Such
            #  packages also generally contain characters that are not allowed
            # in custom properties, so they are excluded here.
            for p in packages:
                if '==' in p:
                    n, v = p.split('==')
                    model['properties'].append(_property('env_%s' % n, v))

            # Generate and upload a requirements.txt file
            files.append({'name': 'requirements.txt',
                          'file': '\n'.join(packages)})

        # Generate PyMAS wrapper
        try:
            mas_module = from_pickle(model_pkl, target_funcs,
                                     input_types=input, array_input=True)

            # Include score code files from ESP and MAS
            files.append({'name': 'dmcas_packagescorecode.sas',
                          'file': mas_module.score_code(),
                          'role': 'Score Code'})
            files.append({'name': 'dmcas_epscorecode.sas',
                          'file': mas_module.score_code(dest='CAS'),
                          'role': 'score'})
            files.append({'name': 'python_wrapper.py',
                          'file': mas_module.score_code(dest='Python')})

            model['inputVariables'] = [var.as_model_metadata()
                                       for var in mas_module.variables
                                       if not var.out]

            model['outputVariables'] = \
                [var.as_model_metadata() for var in mas_module.variables
                 if var.out]
        except ValueError:
            # PyMAS creation failed, most likely because input data wasn't
            # provided
            logger.exception('Unable to inspect model %s', model)

            warnings.warn('Unable to determine input/output variables. '
                          ' Model variables will not be specified and some '
                          'model functionality may not be available.')
    else:
        # Otherwise, the model better be a dictionary of metadata
        if not isinstance(model, dict):
            raise TypeError("Expected an instance of '%r' but received '%r'."
                            % ({}, model))

    if create_project:
        project = _create_project(project, model, repo_obj)

    # If replacing an existing version, make sure the model version exists
    if str(version).lower() != 'new':
        # Update an existing model with new files
        model_obj = mr.get_model(name)
        if model_obj is None:
            raise ValueError("Unable to update version '%s' of model '%s.  "
                             "Model not found." % (version, name))
        model = mr.create_model_version(name)
        mr.delete_model_contents(model)
    else:
        # Assume new model to create
        model = mr.create_model(model, project)

    if not isinstance(model, RestObj):
        raise TypeError("Model should be an instance of '%r' but received '%r' "
                        "instead." % (RestObj, model))

    # Upload any additional files
    for file in files:
        if isinstance(file, dict):
            mr.add_model_content(model, **file)
        else:
            mr.add_model_content(model, file)

    return model


def publish_model(model,
                  destination,
                  code=None,
                  max_retries=60,
                  replace=False, **kwargs):
    """Publish a model to a configured publishing destination.

    Parameters
    ----------
    model : str or dict
        The name or id of the model, or a dictionary representation of
        the model.
    destination : str
    code : optional
    max_retries : int, optional
    replace : bool, optional
        Whether to overwrite the model if it already exists in
        the `destination`
    kwargs : optional
        additional arguments will be passed to the underlying publish
        functions.

    Returns
    -------
    RestObj
        The published model

    Notes
    -----
    If no code is specified, the model is assumed to be already registered in
    the model repository and Model Manager's publishing functionality will be
    used.

    Otherwise, the model publishing API will be used.

    See Also
    --------
    :meth:`model_management.publish_model <.ModelManagement.publish_model>`
    :meth:`model_publish.publish_model <.ModelPublish.publish_model>`


    .. versionchanged:: 1.1.0
       Added `replace` option.

    """
    def submit_request():
        # Submit a publishing request
        if code is None:
            dest_obj = mp.get_destination(destination)

            if dest_obj and dest_obj.destinationType == "cas":
                publish_req = mm.publish_model(model, destination,
                                               force=replace,
                                               reload_model_table=True)
            else:
                publish_req = mm.publish_model(model, destination,
                                               force=replace)
        else:
            publish_req = mp.publish_model(model, destination,
                                           code=code, **kwargs)

        # A successfully submitted request doesn't mean a successfully
        # published model.  Response for publish request includes link to
        # check publish log
        result = mr._monitor_job(publish_req, max_retries=max_retries)
        return result

    # Submit and wait for status
    job = submit_request()

    # If model was successfully published and it isn't a MAS module, we're done
    if job.state.lower() == 'completed' \
            and job.destination.destinationType != 'microAnalyticService':
        return request_link(job, 'self')

    # If MAS publish failed and replace=True, attempt to delete the module
    # and republish
    if job.state.lower() == 'failed' and replace and \
            job.destination.destinationType == 'microAnalyticService':
        from .services import microanalytic_score as mas
        mas.delete_module(job.publishName)

        # Resubmit the request
        job = submit_request()

    # Raise exception if still failing
    if job.state.lower() == 'failed':
        log = request_link(job, 'publishingLog')
        raise RuntimeError("Failed to publish model '%s': %s"
                           % (model, log.log))

    # Raise exception if unknown status received
    if job.state.lower() != 'completed':
        raise RuntimeError("Model publishing job in an unknown state: '%s'"
                           % job.state.lower())

    log = request_link(job, 'publishingLog')
    msg = log.get('log').lstrip('SUCCESS===')

    # As of Viya 3.4 MAS converts module names to lower case.
    # Since we can't rely on the request module name being preserved, try to
    # parse the URL out of the response so we can retrieve the created module.
    module_url = _parse_module_url(msg)
    if module_url is None:
        raise Exception('Unable to retrieve module URL from publish log.')

    module = get(module_url)

    if 'application/vnd.sas.microanalytic.module' \
            in module._headers['content-type']:
        # Bind Python methods to the module instance that will execute the
        # corresponding MAS module step.
        from sasctl.services import microanalytic_score as mas
        return mas.define_steps(module)
    return module


def update_model_performance(data, model, label, refresh=True):
    """Upload data for calculating model performance metrics.

    Model performance and data distributions can be tracked over time by
    designating one or more tables that contain input data and target values.
    Performance metrics can be updated by uploading a data set for a new time
    period and executing the performance definition.

    Parameters
    ----------
    data : Dataframe
    model : str or dict
        The name or id of the model, or a dictionary representation of
        the model.
    label : str
        The time period the data is from.  Should be unique and will be
        displayed on performance charts.  Examples: 'Q1', '2019', 'APR2019'.
    refresh : bool, optional
        Whether to execute the performance definition and refresh results with
        the new data.

    Returns
    -------
    CASTable
        The CAS table containing the performance data.

    See Also
    --------
     :meth:`model_management.create_performance_definition <.ModelManagement.create_performance_definition>`

    .. versionadded:: v1.3

    """
    try:
        import swat
    except ImportError:
        raise RuntimeError("The 'swat' package is required to save model "
                           "performance data.")

    # Default to true
    refresh = True if refresh is None else refresh

    model_obj = mr.get_model(model)

    if model_obj is None:
        raise ValueError('Model %s was not found.' % model)

    project = mr.get_project(model_obj.projectId)

    if project.get('function', '').lower() not in ('prediction', 'classification'):
        raise ValueError("Performance monitoring is currently supported for "
                         "regression and binary classification projects.  "
                         "Received project with '%s' function.  Should be "
                         "'Prediction' or 'Classification'." % project.get('function'))

    if project.get('targetLevel', '').lower() not in ('interval', 'binary'):
        raise ValueError("Performance monitoring is currently supported for "
                         "regression and binary classification projects.  "
                         "Received project with '%s' target level.  Should be "
                         "'Interval' or 'Binary'." % project.get('targetLevel'))

    if project.get('predictionVariable', '') == '' and project.get('function',
                                                                   '').lower() == 'prediction':
        raise ValueError("Project '%s' does not have a prediction variable "
                         "specified." % project)

    if project.get('eventProbabilityVariable', '') == '' and project.get(
            'function', '').lower() == 'classification':
        raise ValueError("Project '%s' does not have an Event Probability variable "
                         "specified." % project)

    # Find the performance definition for the model
    # As of Viya 3.4, no way to search by model or project
    perf_def = None
    for p in mm.list_performance_definitions():
        if project.id in p.projectId:
            perf_def = p
            break

    if perf_def is None:
        raise ValueError("Unable to find a performance definition for model "
                         "'%s'" % model)

    # Check where performance datasets should be uploaded
    cas_id = perf_def['casServerId']
    caslib = perf_def['dataLibrary']
    table_prefix = perf_def['dataPrefix']

    # All input variables must be present
    missing_cols = [col for col in perf_def.inputVariables if
                    col not in data.columns]
    if missing_cols:
        raise ValueError("The following columns were expected but not found in "
                         "the data set: %s" % ', '.join(missing_cols))

    # If CAS is not executing the model then the output variables must also be
    # provided
    if not perf_def.scoreExecutionRequired:
        missing_cols = [col for col in perf_def.outputVariables if
                        col not in data.columns]
        if missing_cols:
            raise ValueError(
                "The following columns were expected but not found in the data "
                "set: %s" % ', '.join(missing_cols))

    sess = current_session()
    url = '{}://{}/{}-http/'.format(sess._settings['protocol'],
                                    sess.hostname,
                                    cas_id)
    regex = r'{}_(\d+)_.*_{}'.format(table_prefix, model_obj.id)

    # Save the current setting before overwriting
    orig_sslreqcert = os.environ.get('SSLREQCERT')

    # If SSL connections to microservices are not being verified, don't attempt
    # to verify connections to CAS - most likely certs are not in place.
    if not sess.verify:
        os.environ['SSLREQCERT'] = 'no'

    # Upload the performance data to CAS
    with swat.CAS(url,
                  username=sess.username,
                  password=sess._settings['password']) as s:

        s.setsessopt(messagelevel='warning')

        with swat.options(exception_on_severity=2):
            caslib_info = s.table.tableinfo(caslib=caslib)

        all_tables = getattr(caslib_info, 'TableInfo', None)
        if all_tables is not None:
            # Find tables with similar names
            perf_tables = all_tables.Name.str.extract(regex,
                                                      flags=re.IGNORECASE,
                                                      expand=False)

            # Get last-used sequence number
            last_seq = perf_tables.dropna().astype(int).max()
            next_seq = 1 if math.isnan(last_seq) else last_seq + 1
        else:
            next_seq = 1

        table_name = '{prefix}_{sequence}_{label}_{model}'.format(
            prefix=table_prefix,
            sequence=next_seq,
            label=label,
            model=model_obj.id
        )

        with swat.options(exception_on_severity=2):
            # Table must be promoted so performance jobs can access.
            result = s.upload(data, casout=dict(name=table_name,
                                                caslib=caslib,
                                                promote=True))

            if not hasattr(result, 'casTable'):
                raise RuntimeError('Unable to upload performance data to CAS.')

            tbl = result.casTable

    # Restore the original value
    if orig_sslreqcert is not None:
        os.environ['SSLREQCERT'] = orig_sslreqcert

    # Execute the definition if requested
    if refresh:
        mm.execute_performance_definition(perf_def)

    return tbl


def _parse_module_url(msg):
    try:
        details = json.loads(msg)

        module_url = get_link(details, 'module')
        module_url = module_url.get('href')
    except json.JSONDecodeError:
        match = re.search(r'(?:rel=module, href=(.*?),)', msg)
        module_url = match.group(1) if match else None

    return module_url<|MERGE_RESOLUTION|>--- conflicted
+++ resolved
@@ -10,7 +10,7 @@
 import json
 import logging
 import math
-import pickle  # skipcq BAN-B301
+import pickle                                                  # skipcq BAN-B301
 import os
 import re
 import sys
@@ -170,7 +170,6 @@
     return project
 
 
-<<<<<<< HEAD
 def build_pipeline(data, target, name,
                    description=None,
                    table_name=None,
@@ -267,8 +266,6 @@
     return project
 
 
-=======
->>>>>>> 65107c2d
 def register_model(model, name, project, repository=None, input=None,
                    version=None, files=None, force=False,
                    record_packages=True):
